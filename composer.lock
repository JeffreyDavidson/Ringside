{
    "_readme": [
        "This file locks the dependencies of your project to a known state",
        "Read more about it at https://getcomposer.org/doc/01-basic-usage.md#installing-dependencies",
        "This file is @generated automatically"
    ],
<<<<<<< HEAD
    "content-hash": "60f571d8e8825148c0b63491968a7009",
=======
    "content-hash": "0e77f061ea5b9444c81da7a9b13c1e24",
>>>>>>> 65097944
    "packages": [
        {
            "name": "asm89/stack-cors",
            "version": "v2.1.1",
            "source": {
                "type": "git",
                "url": "https://github.com/asm89/stack-cors.git",
                "reference": "73e5b88775c64ccc0b84fb60836b30dc9d92ac4a"
            },
            "dist": {
                "type": "zip",
                "url": "https://api.github.com/repos/asm89/stack-cors/zipball/73e5b88775c64ccc0b84fb60836b30dc9d92ac4a",
                "reference": "73e5b88775c64ccc0b84fb60836b30dc9d92ac4a",
                "shasum": ""
            },
            "require": {
                "php": "^7.2|^8.0",
                "symfony/http-foundation": "^4|^5|^6",
                "symfony/http-kernel": "^4|^5|^6"
            },
            "require-dev": {
                "phpunit/phpunit": "^7|^9",
                "squizlabs/php_codesniffer": "^3.5"
            },
            "type": "library",
            "extra": {
                "branch-alias": {
                    "dev-master": "2.1-dev"
                }
            },
            "autoload": {
                "psr-4": {
                    "Asm89\\Stack\\": "src/"
                }
            },
            "notification-url": "https://packagist.org/downloads/",
            "license": [
                "MIT"
            ],
            "authors": [
                {
                    "name": "Alexander",
                    "email": "iam.asm89@gmail.com"
                }
            ],
            "description": "Cross-origin resource sharing library and stack middleware",
            "homepage": "https://github.com/asm89/stack-cors",
            "keywords": [
                "cors",
                "stack"
            ],
            "support": {
                "issues": "https://github.com/asm89/stack-cors/issues",
                "source": "https://github.com/asm89/stack-cors/tree/v2.1.1"
            },
            "time": "2022-01-18T09:12:03+00:00"
        },
        {
            "name": "brick/math",
            "version": "0.9.3",
            "source": {
                "type": "git",
                "url": "https://github.com/brick/math.git",
                "reference": "ca57d18f028f84f777b2168cd1911b0dee2343ae"
            },
            "dist": {
                "type": "zip",
                "url": "https://api.github.com/repos/brick/math/zipball/ca57d18f028f84f777b2168cd1911b0dee2343ae",
                "reference": "ca57d18f028f84f777b2168cd1911b0dee2343ae",
                "shasum": ""
            },
            "require": {
                "ext-json": "*",
                "php": "^7.1 || ^8.0"
            },
            "require-dev": {
                "php-coveralls/php-coveralls": "^2.2",
                "phpunit/phpunit": "^7.5.15 || ^8.5 || ^9.0",
                "vimeo/psalm": "4.9.2"
            },
            "type": "library",
            "autoload": {
                "psr-4": {
                    "Brick\\Math\\": "src/"
                }
            },
            "notification-url": "https://packagist.org/downloads/",
            "license": [
                "MIT"
            ],
            "description": "Arbitrary-precision arithmetic library",
            "keywords": [
                "Arbitrary-precision",
                "BigInteger",
                "BigRational",
                "arithmetic",
                "bigdecimal",
                "bignum",
                "brick",
                "math"
            ],
            "support": {
                "issues": "https://github.com/brick/math/issues",
                "source": "https://github.com/brick/math/tree/0.9.3"
            },
            "funding": [
                {
                    "url": "https://github.com/BenMorel",
                    "type": "github"
                },
                {
                    "url": "https://tidelift.com/funding/github/packagist/brick/math",
                    "type": "tidelift"
                }
            ],
            "time": "2021-08-15T20:50:18+00:00"
        },
        {
            "name": "dflydev/dot-access-data",
            "version": "v3.0.1",
            "source": {
                "type": "git",
                "url": "https://github.com/dflydev/dflydev-dot-access-data.git",
                "reference": "0992cc19268b259a39e86f296da5f0677841f42c"
            },
            "dist": {
                "type": "zip",
                "url": "https://api.github.com/repos/dflydev/dflydev-dot-access-data/zipball/0992cc19268b259a39e86f296da5f0677841f42c",
                "reference": "0992cc19268b259a39e86f296da5f0677841f42c",
                "shasum": ""
            },
            "require": {
                "php": "^7.1 || ^8.0"
            },
            "require-dev": {
                "phpstan/phpstan": "^0.12.42",
                "phpunit/phpunit": "^7.5 || ^8.5 || ^9.3",
                "scrutinizer/ocular": "1.6.0",
                "squizlabs/php_codesniffer": "^3.5",
                "vimeo/psalm": "^3.14"
            },
            "type": "library",
            "extra": {
                "branch-alias": {
                    "dev-main": "3.x-dev"
                }
            },
            "autoload": {
                "psr-4": {
                    "Dflydev\\DotAccessData\\": "src/"
                }
            },
            "notification-url": "https://packagist.org/downloads/",
            "license": [
                "MIT"
            ],
            "authors": [
                {
                    "name": "Dragonfly Development Inc.",
                    "email": "info@dflydev.com",
                    "homepage": "http://dflydev.com"
                },
                {
                    "name": "Beau Simensen",
                    "email": "beau@dflydev.com",
                    "homepage": "http://beausimensen.com"
                },
                {
                    "name": "Carlos Frutos",
                    "email": "carlos@kiwing.it",
                    "homepage": "https://github.com/cfrutos"
                },
                {
                    "name": "Colin O'Dell",
                    "email": "colinodell@gmail.com",
                    "homepage": "https://www.colinodell.com"
                }
            ],
            "description": "Given a deep data structure, access data by dot notation.",
            "homepage": "https://github.com/dflydev/dflydev-dot-access-data",
            "keywords": [
                "access",
                "data",
                "dot",
                "notation"
            ],
            "support": {
                "issues": "https://github.com/dflydev/dflydev-dot-access-data/issues",
                "source": "https://github.com/dflydev/dflydev-dot-access-data/tree/v3.0.1"
            },
            "time": "2021-08-13T13:06:58+00:00"
        },
        {
            "name": "doctrine/inflector",
            "version": "2.0.4",
            "source": {
                "type": "git",
                "url": "https://github.com/doctrine/inflector.git",
                "reference": "8b7ff3e4b7de6b2c84da85637b59fd2880ecaa89"
            },
            "dist": {
                "type": "zip",
                "url": "https://api.github.com/repos/doctrine/inflector/zipball/8b7ff3e4b7de6b2c84da85637b59fd2880ecaa89",
                "reference": "8b7ff3e4b7de6b2c84da85637b59fd2880ecaa89",
                "shasum": ""
            },
            "require": {
                "php": "^7.2 || ^8.0"
            },
            "require-dev": {
                "doctrine/coding-standard": "^8.2",
                "phpstan/phpstan": "^0.12",
                "phpstan/phpstan-phpunit": "^0.12",
                "phpstan/phpstan-strict-rules": "^0.12",
                "phpunit/phpunit": "^7.0 || ^8.0 || ^9.0",
                "vimeo/psalm": "^4.10"
            },
            "type": "library",
            "autoload": {
                "psr-4": {
                    "Doctrine\\Inflector\\": "lib/Doctrine/Inflector"
                }
            },
            "notification-url": "https://packagist.org/downloads/",
            "license": [
                "MIT"
            ],
            "authors": [
                {
                    "name": "Guilherme Blanco",
                    "email": "guilhermeblanco@gmail.com"
                },
                {
                    "name": "Roman Borschel",
                    "email": "roman@code-factory.org"
                },
                {
                    "name": "Benjamin Eberlei",
                    "email": "kontakt@beberlei.de"
                },
                {
                    "name": "Jonathan Wage",
                    "email": "jonwage@gmail.com"
                },
                {
                    "name": "Johannes Schmitt",
                    "email": "schmittjoh@gmail.com"
                }
            ],
            "description": "PHP Doctrine Inflector is a small library that can perform string manipulations with regard to upper/lowercase and singular/plural forms of words.",
            "homepage": "https://www.doctrine-project.org/projects/inflector.html",
            "keywords": [
                "inflection",
                "inflector",
                "lowercase",
                "manipulation",
                "php",
                "plural",
                "singular",
                "strings",
                "uppercase",
                "words"
            ],
            "support": {
                "issues": "https://github.com/doctrine/inflector/issues",
                "source": "https://github.com/doctrine/inflector/tree/2.0.4"
            },
            "funding": [
                {
                    "url": "https://www.doctrine-project.org/sponsorship.html",
                    "type": "custom"
                },
                {
                    "url": "https://www.patreon.com/phpdoctrine",
                    "type": "patreon"
                },
                {
                    "url": "https://tidelift.com/funding/github/packagist/doctrine%2Finflector",
                    "type": "tidelift"
                }
            ],
            "time": "2021-10-22T20:16:43+00:00"
        },
        {
            "name": "doctrine/lexer",
            "version": "1.2.2",
            "source": {
                "type": "git",
                "url": "https://github.com/doctrine/lexer.git",
                "reference": "9c50f840f257bbb941e6f4a0e94ccf5db5c3f76c"
            },
            "dist": {
                "type": "zip",
                "url": "https://api.github.com/repos/doctrine/lexer/zipball/9c50f840f257bbb941e6f4a0e94ccf5db5c3f76c",
                "reference": "9c50f840f257bbb941e6f4a0e94ccf5db5c3f76c",
                "shasum": ""
            },
            "require": {
                "php": "^7.1 || ^8.0"
            },
            "require-dev": {
                "doctrine/coding-standard": "^9.0",
                "phpstan/phpstan": "1.3",
                "phpunit/phpunit": "^7.5 || ^8.5 || ^9.5",
                "vimeo/psalm": "^4.11"
            },
            "type": "library",
            "autoload": {
                "psr-4": {
                    "Doctrine\\Common\\Lexer\\": "lib/Doctrine/Common/Lexer"
                }
            },
            "notification-url": "https://packagist.org/downloads/",
            "license": [
                "MIT"
            ],
            "authors": [
                {
                    "name": "Guilherme Blanco",
                    "email": "guilhermeblanco@gmail.com"
                },
                {
                    "name": "Roman Borschel",
                    "email": "roman@code-factory.org"
                },
                {
                    "name": "Johannes Schmitt",
                    "email": "schmittjoh@gmail.com"
                }
            ],
            "description": "PHP Doctrine Lexer parser library that can be used in Top-Down, Recursive Descent Parsers.",
            "homepage": "https://www.doctrine-project.org/projects/lexer.html",
            "keywords": [
                "annotations",
                "docblock",
                "lexer",
                "parser",
                "php"
            ],
            "support": {
                "issues": "https://github.com/doctrine/lexer/issues",
                "source": "https://github.com/doctrine/lexer/tree/1.2.2"
            },
            "funding": [
                {
                    "url": "https://www.doctrine-project.org/sponsorship.html",
                    "type": "custom"
                },
                {
                    "url": "https://www.patreon.com/phpdoctrine",
                    "type": "patreon"
                },
                {
                    "url": "https://tidelift.com/funding/github/packagist/doctrine%2Flexer",
                    "type": "tidelift"
                }
            ],
            "time": "2022-01-12T08:27:12+00:00"
        },
        {
            "name": "dragonmantank/cron-expression",
            "version": "v3.3.1",
            "source": {
                "type": "git",
                "url": "https://github.com/dragonmantank/cron-expression.git",
                "reference": "be85b3f05b46c39bbc0d95f6c071ddff669510fa"
            },
            "dist": {
                "type": "zip",
                "url": "https://api.github.com/repos/dragonmantank/cron-expression/zipball/be85b3f05b46c39bbc0d95f6c071ddff669510fa",
                "reference": "be85b3f05b46c39bbc0d95f6c071ddff669510fa",
                "shasum": ""
            },
            "require": {
                "php": "^7.2|^8.0",
                "webmozart/assert": "^1.0"
            },
            "replace": {
                "mtdowling/cron-expression": "^1.0"
            },
            "require-dev": {
                "phpstan/extension-installer": "^1.0",
                "phpstan/phpstan": "^1.0",
                "phpstan/phpstan-webmozart-assert": "^1.0",
                "phpunit/phpunit": "^7.0|^8.0|^9.0"
            },
            "type": "library",
            "autoload": {
                "psr-4": {
                    "Cron\\": "src/Cron/"
                }
            },
            "notification-url": "https://packagist.org/downloads/",
            "license": [
                "MIT"
            ],
            "authors": [
                {
                    "name": "Chris Tankersley",
                    "email": "chris@ctankersley.com",
                    "homepage": "https://github.com/dragonmantank"
                }
            ],
            "description": "CRON for PHP: Calculate the next or previous run date and determine if a CRON expression is due",
            "keywords": [
                "cron",
                "schedule"
            ],
            "support": {
                "issues": "https://github.com/dragonmantank/cron-expression/issues",
                "source": "https://github.com/dragonmantank/cron-expression/tree/v3.3.1"
            },
            "funding": [
                {
                    "url": "https://github.com/dragonmantank",
                    "type": "github"
                }
            ],
            "time": "2022-01-18T15:43:28+00:00"
        },
        {
            "name": "egulias/email-validator",
            "version": "2.1.25",
            "source": {
                "type": "git",
                "url": "https://github.com/egulias/EmailValidator.git",
                "reference": "0dbf5d78455d4d6a41d186da50adc1122ec066f4"
            },
            "dist": {
                "type": "zip",
                "url": "https://api.github.com/repos/egulias/EmailValidator/zipball/0dbf5d78455d4d6a41d186da50adc1122ec066f4",
                "reference": "0dbf5d78455d4d6a41d186da50adc1122ec066f4",
                "shasum": ""
            },
            "require": {
                "doctrine/lexer": "^1.0.1",
                "php": ">=5.5",
                "symfony/polyfill-intl-idn": "^1.10"
            },
            "require-dev": {
                "dominicsayers/isemail": "^3.0.7",
                "phpunit/phpunit": "^4.8.36|^7.5.15",
                "satooshi/php-coveralls": "^1.0.1"
            },
            "suggest": {
                "ext-intl": "PHP Internationalization Libraries are required to use the SpoofChecking validation"
            },
            "type": "library",
            "extra": {
                "branch-alias": {
                    "dev-master": "2.1.x-dev"
                }
            },
            "autoload": {
                "psr-4": {
                    "Egulias\\EmailValidator\\": "src"
                }
            },
            "notification-url": "https://packagist.org/downloads/",
            "license": [
                "MIT"
            ],
            "authors": [
                {
                    "name": "Eduardo Gulias Davis"
                }
            ],
            "description": "A library for validating emails against several RFCs",
            "homepage": "https://github.com/egulias/EmailValidator",
            "keywords": [
                "email",
                "emailvalidation",
                "emailvalidator",
                "validation",
                "validator"
            ],
            "support": {
                "issues": "https://github.com/egulias/EmailValidator/issues",
                "source": "https://github.com/egulias/EmailValidator/tree/2.1.25"
            },
            "funding": [
                {
                    "url": "https://github.com/egulias",
                    "type": "github"
                }
            ],
            "time": "2020-12-29T14:50:06+00:00"
        },
        {
<<<<<<< HEAD
            "name": "fideloper/proxy",
            "version": "4.4.1",
            "source": {
                "type": "git",
                "url": "https://github.com/fideloper/TrustedProxy.git",
                "reference": "c073b2bd04d1c90e04dc1b787662b558dd65ade0"
            },
            "dist": {
                "type": "zip",
                "url": "https://api.github.com/repos/fideloper/TrustedProxy/zipball/c073b2bd04d1c90e04dc1b787662b558dd65ade0",
                "reference": "c073b2bd04d1c90e04dc1b787662b558dd65ade0",
                "shasum": ""
            },
            "require": {
                "illuminate/contracts": "^5.0|^6.0|^7.0|^8.0|^9.0",
                "php": ">=5.4.0"
            },
            "require-dev": {
                "illuminate/http": "^5.0|^6.0|^7.0|^8.0|^9.0",
                "mockery/mockery": "^1.0",
                "phpunit/phpunit": "^6.0"
            },
            "type": "library",
            "extra": {
                "laravel": {
                    "providers": [
                        "Fideloper\\Proxy\\TrustedProxyServiceProvider"
                    ]
                }
            },
            "autoload": {
                "psr-4": {
                    "Fideloper\\Proxy\\": "src/"
=======
            "name": "fidum/laravel-eloquent-morph-to-one",
            "version": "2.1.1",
            "source": {
                "type": "git",
                "url": "https://github.com/fidum/laravel-eloquent-morph-to-one.git",
                "reference": "8fefeb4e5728e803032a0481b3302778c900bc40"
            },
            "dist": {
                "type": "zip",
                "url": "https://api.github.com/repos/fidum/laravel-eloquent-morph-to-one/zipball/8fefeb4e5728e803032a0481b3302778c900bc40",
                "reference": "8fefeb4e5728e803032a0481b3302778c900bc40",
                "shasum": ""
            },
            "require": {
                "illuminate/database": "^8.0|^9.0",
                "illuminate/support": "^8.0|^9.0",
                "php": "^7.3|^8.0"
            },
            "require-dev": {
                "phpunit/phpunit": "^9.4",
                "vimeo/psalm": "^4.1"
            },
            "type": "library",
            "autoload": {
                "psr-4": {
                    "Fidum\\EloquentMorphToOne\\": "src"
>>>>>>> 65097944
                }
            },
            "notification-url": "https://packagist.org/downloads/",
            "license": [
                "MIT"
            ],
            "authors": [
                {
<<<<<<< HEAD
                    "name": "Chris Fidao",
                    "email": "fideloper@gmail.com"
                }
            ],
            "description": "Set trusted proxies for Laravel",
            "keywords": [
                "load balancing",
                "proxy",
                "trusted proxy"
            ],
            "support": {
                "issues": "https://github.com/fideloper/TrustedProxy/issues",
                "source": "https://github.com/fideloper/TrustedProxy/tree/4.4.1"
            },
            "time": "2020-10-22T13:48:01+00:00"
        },
        {
            "name": "graham-campbell/result-type",
            "version": "v1.0.3",
=======
                    "name": "Daniel Mason",
                    "email": "fidum.dev@gmail.com",
                    "homepage": "https://fidum.uk",
                    "role": "Developer"
                }
            ],
            "description": "Adds MorphToOne relation to Laravel eloquent",
            "homepage": "https://github.com/fidum/laravel-eloquent-morph-to-one",
            "keywords": [
                "fidum",
                "laravel",
                "laravel-eloquent-morph-to-one"
            ],
            "support": {
                "issues": "https://github.com/fidum/laravel-eloquent-morph-to-one/issues",
                "source": "https://github.com/fidum/laravel-eloquent-morph-to-one/tree/2.1.1"
            },
            "funding": [
                {
                    "url": "https://github.com/dmason30",
                    "type": "github"
                }
            ],
            "time": "2022-01-21T15:12:49+00:00"
        },
        {
            "name": "fruitcake/laravel-cors",
            "version": "v2.0.5",
>>>>>>> 65097944
            "source": {
                "type": "git",
                "url": "https://github.com/fruitcake/laravel-cors.git",
                "reference": "3a066e5cac32e2d1cdaacd6b961692778f37b5fc"
            },
            "dist": {
                "type": "zip",
                "url": "https://api.github.com/repos/fruitcake/laravel-cors/zipball/3a066e5cac32e2d1cdaacd6b961692778f37b5fc",
                "reference": "3a066e5cac32e2d1cdaacd6b961692778f37b5fc",
                "shasum": ""
            },
            "require": {
                "asm89/stack-cors": "^2.0.1",
                "illuminate/contracts": "^6|^7|^8|^9",
                "illuminate/support": "^6|^7|^8|^9",
                "php": ">=7.2",
                "symfony/http-foundation": "^4|^5|^6",
                "symfony/http-kernel": "^4.3.4|^5|^6"
            },
            "require-dev": {
                "laravel/framework": "^6|^7.24|^8",
                "orchestra/testbench-dusk": "^4|^5|^6|^7",
                "phpunit/phpunit": "^6|^7|^8|^9",
                "squizlabs/php_codesniffer": "^3.5"
            },
            "type": "library",
            "extra": {
                "branch-alias": {
                    "dev-master": "2.0-dev"
                },
                "laravel": {
                    "providers": [
                        "Fruitcake\\Cors\\CorsServiceProvider"
                    ]
                }
            },
            "autoload": {
                "psr-4": {
                    "Fruitcake\\Cors\\": "src/"
                }
            },
            "notification-url": "https://packagist.org/downloads/",
            "license": [
                "MIT"
            ],
            "authors": [
                {
                    "name": "Fruitcake",
                    "homepage": "https://fruitcake.nl"
                },
                {
                    "name": "Barry vd. Heuvel",
                    "email": "barryvdh@gmail.com"
                }
            ],
            "description": "Adds CORS (Cross-Origin Resource Sharing) headers support in your Laravel application",
            "keywords": [
                "api",
                "cors",
                "crossdomain",
                "laravel"
            ],
            "support": {
                "issues": "https://github.com/fruitcake/laravel-cors/issues",
                "source": "https://github.com/fruitcake/laravel-cors/tree/v2.0.5"
            },
            "funding": [
                {
                    "url": "https://fruitcake.nl",
                    "type": "custom"
                },
                {
                    "url": "https://github.com/barryvdh",
                    "type": "github"
                }
            ],
            "time": "2022-01-03T14:53:04+00:00"
        },
        {
<<<<<<< HEAD
=======
            "name": "graham-campbell/result-type",
            "version": "v1.0.4",
            "source": {
                "type": "git",
                "url": "https://github.com/GrahamCampbell/Result-Type.git",
                "reference": "0690bde05318336c7221785f2a932467f98b64ca"
            },
            "dist": {
                "type": "zip",
                "url": "https://api.github.com/repos/GrahamCampbell/Result-Type/zipball/0690bde05318336c7221785f2a932467f98b64ca",
                "reference": "0690bde05318336c7221785f2a932467f98b64ca",
                "shasum": ""
            },
            "require": {
                "php": "^7.0 || ^8.0",
                "phpoption/phpoption": "^1.8"
            },
            "require-dev": {
                "phpunit/phpunit": "^6.5.14 || ^7.5.20 || ^8.5.19 || ^9.5.8"
            },
            "type": "library",
            "autoload": {
                "psr-4": {
                    "GrahamCampbell\\ResultType\\": "src/"
                }
            },
            "notification-url": "https://packagist.org/downloads/",
            "license": [
                "MIT"
            ],
            "authors": [
                {
                    "name": "Graham Campbell",
                    "email": "hello@gjcampbell.co.uk",
                    "homepage": "https://github.com/GrahamCampbell"
                }
            ],
            "description": "An Implementation Of The Result Type",
            "keywords": [
                "Graham Campbell",
                "GrahamCampbell",
                "Result Type",
                "Result-Type",
                "result"
            ],
            "support": {
                "issues": "https://github.com/GrahamCampbell/Result-Type/issues",
                "source": "https://github.com/GrahamCampbell/Result-Type/tree/v1.0.4"
            },
            "funding": [
                {
                    "url": "https://github.com/GrahamCampbell",
                    "type": "github"
                },
                {
                    "url": "https://tidelift.com/funding/github/packagist/graham-campbell/result-type",
                    "type": "tidelift"
                }
            ],
            "time": "2021-11-21T21:41:47+00:00"
        },
        {
>>>>>>> 65097944
            "name": "laravel/framework",
            "version": "v8.81.0",
            "source": {
                "type": "git",
                "url": "https://github.com/laravel/framework.git",
                "reference": "9cc0efd724ce67a190b1695ba31a27bbb1ae9177"
            },
            "dist": {
                "type": "zip",
                "url": "https://api.github.com/repos/laravel/framework/zipball/9cc0efd724ce67a190b1695ba31a27bbb1ae9177",
                "reference": "9cc0efd724ce67a190b1695ba31a27bbb1ae9177",
                "shasum": ""
            },
            "require": {
                "doctrine/inflector": "^1.4|^2.0",
                "dragonmantank/cron-expression": "^3.0.2",
                "egulias/email-validator": "^2.1.10",
                "ext-json": "*",
                "ext-mbstring": "*",
                "ext-openssl": "*",
                "laravel/serializable-closure": "^1.0",
                "league/commonmark": "^1.3|^2.0.2",
                "league/flysystem": "^1.1",
                "monolog/monolog": "^2.0",
                "nesbot/carbon": "^2.53.1",
                "opis/closure": "^3.6",
                "php": "^7.3|^8.0",
                "psr/container": "^1.0",
                "psr/log": "^1.0|^2.0",
                "psr/simple-cache": "^1.0",
                "ramsey/uuid": "^4.2.2",
                "swiftmailer/swiftmailer": "^6.3",
                "symfony/console": "^5.4",
                "symfony/error-handler": "^5.4",
                "symfony/finder": "^5.4",
                "symfony/http-foundation": "^5.4",
                "symfony/http-kernel": "^5.4",
                "symfony/mime": "^5.4",
                "symfony/process": "^5.4",
                "symfony/routing": "^5.4",
                "symfony/var-dumper": "^5.4",
                "tijsverkoyen/css-to-inline-styles": "^2.2.2",
                "vlucas/phpdotenv": "^5.4.1",
                "voku/portable-ascii": "^1.6.1"
            },
            "conflict": {
                "tightenco/collect": "<5.5.33"
            },
            "provide": {
                "psr/container-implementation": "1.0",
                "psr/simple-cache-implementation": "1.0"
            },
            "replace": {
                "illuminate/auth": "self.version",
                "illuminate/broadcasting": "self.version",
                "illuminate/bus": "self.version",
                "illuminate/cache": "self.version",
                "illuminate/collections": "self.version",
                "illuminate/config": "self.version",
                "illuminate/console": "self.version",
                "illuminate/container": "self.version",
                "illuminate/contracts": "self.version",
                "illuminate/cookie": "self.version",
                "illuminate/database": "self.version",
                "illuminate/encryption": "self.version",
                "illuminate/events": "self.version",
                "illuminate/filesystem": "self.version",
                "illuminate/hashing": "self.version",
                "illuminate/http": "self.version",
                "illuminate/log": "self.version",
                "illuminate/macroable": "self.version",
                "illuminate/mail": "self.version",
                "illuminate/notifications": "self.version",
                "illuminate/pagination": "self.version",
                "illuminate/pipeline": "self.version",
                "illuminate/queue": "self.version",
                "illuminate/redis": "self.version",
                "illuminate/routing": "self.version",
                "illuminate/session": "self.version",
                "illuminate/support": "self.version",
                "illuminate/testing": "self.version",
                "illuminate/translation": "self.version",
                "illuminate/validation": "self.version",
                "illuminate/view": "self.version"
            },
            "require-dev": {
                "aws/aws-sdk-php": "^3.198.1",
                "doctrine/dbal": "^2.13.3|^3.1.4",
                "filp/whoops": "^2.14.3",
                "guzzlehttp/guzzle": "^6.5.5|^7.0.1",
                "league/flysystem-cached-adapter": "^1.0",
                "mockery/mockery": "^1.4.4",
                "orchestra/testbench-core": "^6.27",
                "pda/pheanstalk": "^4.0",
                "phpunit/phpunit": "^8.5.19|^9.5.8",
                "predis/predis": "^1.1.9",
                "symfony/cache": "^5.4"
            },
            "suggest": {
                "ably/ably-php": "Required to use the Ably broadcast driver (^1.0).",
                "aws/aws-sdk-php": "Required to use the SQS queue driver, DynamoDb failed job storage and SES mail driver (^3.198.1).",
                "brianium/paratest": "Required to run tests in parallel (^6.0).",
                "doctrine/dbal": "Required to rename columns and drop SQLite columns (^2.13.3|^3.1.4).",
                "ext-bcmath": "Required to use the multiple_of validation rule.",
                "ext-ftp": "Required to use the Flysystem FTP driver.",
                "ext-gd": "Required to use Illuminate\\Http\\Testing\\FileFactory::image().",
                "ext-memcached": "Required to use the memcache cache driver.",
                "ext-pcntl": "Required to use all features of the queue worker.",
                "ext-posix": "Required to use all features of the queue worker.",
                "ext-redis": "Required to use the Redis cache and queue drivers (^4.0|^5.0).",
                "fakerphp/faker": "Required to use the eloquent factory builder (^1.9.1).",
                "filp/whoops": "Required for friendly error pages in development (^2.14.3).",
                "guzzlehttp/guzzle": "Required to use the HTTP Client, Mailgun mail driver and the ping methods on schedules (^6.5.5|^7.0.1).",
                "laravel/tinker": "Required to use the tinker console command (^2.0).",
                "league/flysystem-aws-s3-v3": "Required to use the Flysystem S3 driver (^1.0).",
                "league/flysystem-cached-adapter": "Required to use the Flysystem cache (^1.0).",
                "league/flysystem-sftp": "Required to use the Flysystem SFTP driver (^1.0).",
                "mockery/mockery": "Required to use mocking (^1.4.4).",
                "nyholm/psr7": "Required to use PSR-7 bridging features (^1.2).",
                "pda/pheanstalk": "Required to use the beanstalk queue driver (^4.0).",
                "phpunit/phpunit": "Required to use assertions and run tests (^8.5.19|^9.5.8).",
                "predis/predis": "Required to use the predis connector (^1.1.9).",
                "psr/http-message": "Required to allow Storage::put to accept a StreamInterface (^1.0).",
                "pusher/pusher-php-server": "Required to use the Pusher broadcast driver (^4.0|^5.0|^6.0|^7.0).",
                "symfony/cache": "Required to PSR-6 cache bridge (^5.4).",
                "symfony/filesystem": "Required to enable support for relative symbolic links (^5.4).",
                "symfony/psr-http-message-bridge": "Required to use PSR-7 bridging features (^2.0).",
                "wildbit/swiftmailer-postmark": "Required to use Postmark mail driver (^3.0)."
            },
            "type": "library",
            "extra": {
                "branch-alias": {
                    "dev-master": "8.x-dev"
                }
            },
            "autoload": {
                "files": [
                    "src/Illuminate/Collections/helpers.php",
                    "src/Illuminate/Events/functions.php",
                    "src/Illuminate/Foundation/helpers.php",
                    "src/Illuminate/Support/helpers.php"
                ],
                "psr-4": {
                    "Illuminate\\": "src/Illuminate/",
                    "Illuminate\\Support\\": [
                        "src/Illuminate/Macroable/",
                        "src/Illuminate/Collections/"
                    ]
                }
            },
            "notification-url": "https://packagist.org/downloads/",
            "license": [
                "MIT"
            ],
            "authors": [
                {
                    "name": "Taylor Otwell",
                    "email": "taylor@laravel.com"
                }
            ],
            "description": "The Laravel Framework.",
            "homepage": "https://laravel.com",
            "keywords": [
                "framework",
                "laravel"
            ],
            "support": {
                "issues": "https://github.com/laravel/framework/issues",
                "source": "https://github.com/laravel/framework"
            },
            "time": "2022-01-25T16:41:46+00:00"
        },
        {
            "name": "laravel/serializable-closure",
            "version": "v1.0.5",
            "source": {
                "type": "git",
                "url": "https://github.com/laravel/serializable-closure.git",
                "reference": "25de3be1bca1b17d52ff0dc02b646c667ac7266c"
            },
            "dist": {
                "type": "zip",
                "url": "https://api.github.com/repos/laravel/serializable-closure/zipball/25de3be1bca1b17d52ff0dc02b646c667ac7266c",
                "reference": "25de3be1bca1b17d52ff0dc02b646c667ac7266c",
                "shasum": ""
            },
            "require": {
                "php": "^7.3|^8.0"
            },
            "require-dev": {
                "pestphp/pest": "^1.18",
                "phpstan/phpstan": "^0.12.98",
                "symfony/var-dumper": "^5.3"
            },
            "type": "library",
            "extra": {
                "branch-alias": {
                    "dev-master": "1.x-dev"
                }
            },
            "autoload": {
                "psr-4": {
                    "Laravel\\SerializableClosure\\": "src/"
                }
            },
            "notification-url": "https://packagist.org/downloads/",
            "license": [
                "MIT"
            ],
            "authors": [
                {
                    "name": "Taylor Otwell",
                    "email": "taylor@laravel.com"
                },
                {
                    "name": "Nuno Maduro",
                    "email": "nuno@laravel.com"
                }
            ],
            "description": "Laravel Serializable Closure provides an easy and secure way to serialize closures in PHP.",
            "keywords": [
                "closure",
                "laravel",
                "serializable"
            ],
            "support": {
                "issues": "https://github.com/laravel/serializable-closure/issues",
                "source": "https://github.com/laravel/serializable-closure"
            },
            "time": "2021-11-30T15:53:04+00:00"
        },
        {
            "name": "laravel/telescope",
            "version": "v4.7.0",
            "source": {
                "type": "git",
                "url": "https://github.com/laravel/telescope.git",
                "reference": "4c7f170e20c2303321fa857bc3acceb69a588563"
            },
            "dist": {
                "type": "zip",
                "url": "https://api.github.com/repos/laravel/telescope/zipball/4c7f170e20c2303321fa857bc3acceb69a588563",
                "reference": "4c7f170e20c2303321fa857bc3acceb69a588563",
                "shasum": ""
            },
            "require": {
                "ext-json": "*",
                "laravel/framework": "^8.29|^9.0",
                "php": "^7.3|^8.0",
                "symfony/var-dumper": "^5.0|^6.0"
            },
            "require-dev": {
                "ext-gd": "*",
                "orchestra/testbench": "^6.0|^7.0"
            },
            "type": "library",
            "extra": {
                "branch-alias": {
                    "dev-master": "4.x-dev"
                },
                "laravel": {
                    "providers": [
                        "Laravel\\Telescope\\TelescopeServiceProvider"
                    ]
                }
            },
            "autoload": {
                "psr-4": {
                    "Laravel\\Telescope\\": "src/",
                    "Laravel\\Telescope\\Database\\Factories\\": "database/factories/"
                }
            },
            "notification-url": "https://packagist.org/downloads/",
            "license": [
                "MIT"
            ],
            "authors": [
                {
                    "name": "Taylor Otwell",
                    "email": "taylor@laravel.com"
                },
                {
                    "name": "Mohamed Said",
                    "email": "mohamed@laravel.com"
                }
            ],
            "description": "An elegant debug assistant for the Laravel framework.",
            "keywords": [
                "debugging",
                "laravel",
                "monitoring"
            ],
            "support": {
                "issues": "https://github.com/laravel/telescope/issues",
                "source": "https://github.com/laravel/telescope/tree/v4.7.0"
            },
            "time": "2022-01-12T17:03:58+00:00"
        },
        {
            "name": "laravel/tinker",
            "version": "v2.7.0",
            "source": {
                "type": "git",
                "url": "https://github.com/laravel/tinker.git",
                "reference": "5f2f9815b7631b9f586a3de7933c25f9327d4073"
            },
            "dist": {
                "type": "zip",
                "url": "https://api.github.com/repos/laravel/tinker/zipball/5f2f9815b7631b9f586a3de7933c25f9327d4073",
                "reference": "5f2f9815b7631b9f586a3de7933c25f9327d4073",
                "shasum": ""
            },
            "require": {
                "illuminate/console": "^6.0|^7.0|^8.0|^9.0",
                "illuminate/contracts": "^6.0|^7.0|^8.0|^9.0",
                "illuminate/support": "^6.0|^7.0|^8.0|^9.0",
                "php": "^7.2.5|^8.0",
                "psy/psysh": "^0.10.4|^0.11.1",
                "symfony/var-dumper": "^4.3.4|^5.0|^6.0"
            },
            "require-dev": {
                "mockery/mockery": "~1.3.3|^1.4.2",
                "phpunit/phpunit": "^8.5.8|^9.3.3"
            },
            "suggest": {
                "illuminate/database": "The Illuminate Database package (^6.0|^7.0|^8.0|^9.0)."
            },
            "type": "library",
            "extra": {
                "branch-alias": {
                    "dev-master": "2.x-dev"
                },
                "laravel": {
                    "providers": [
                        "Laravel\\Tinker\\TinkerServiceProvider"
                    ]
                }
            },
            "autoload": {
                "psr-4": {
                    "Laravel\\Tinker\\": "src/"
                }
            },
            "notification-url": "https://packagist.org/downloads/",
            "license": [
                "MIT"
            ],
            "authors": [
                {
                    "name": "Taylor Otwell",
                    "email": "taylor@laravel.com"
                }
            ],
            "description": "Powerful REPL for the Laravel framework.",
            "keywords": [
                "REPL",
                "Tinker",
                "laravel",
                "psysh"
            ],
            "support": {
                "issues": "https://github.com/laravel/tinker/issues",
                "source": "https://github.com/laravel/tinker/tree/v2.7.0"
            },
            "time": "2022-01-10T08:52:49+00:00"
        },
        {
            "name": "league/commonmark",
            "version": "2.2.1",
            "source": {
                "type": "git",
                "url": "https://github.com/thephpleague/commonmark.git",
                "reference": "f8afb78f087777b040e0ab8a6b6ca93f6fc3f18a"
            },
            "dist": {
                "type": "zip",
                "url": "https://api.github.com/repos/thephpleague/commonmark/zipball/f8afb78f087777b040e0ab8a6b6ca93f6fc3f18a",
                "reference": "f8afb78f087777b040e0ab8a6b6ca93f6fc3f18a",
                "shasum": ""
            },
            "require": {
                "ext-mbstring": "*",
                "league/config": "^1.1.1",
                "php": "^7.4 || ^8.0",
                "psr/event-dispatcher": "^1.0",
                "symfony/deprecation-contracts": "^2.1 || ^3.0",
                "symfony/polyfill-php80": "^1.15"
            },
            "require-dev": {
                "cebe/markdown": "^1.0",
                "commonmark/cmark": "0.30.0",
                "commonmark/commonmark.js": "0.30.0",
                "composer/package-versions-deprecated": "^1.8",
                "erusev/parsedown": "^1.0",
                "ext-json": "*",
                "github/gfm": "0.29.0",
                "michelf/php-markdown": "^1.4",
                "phpstan/phpstan": "^0.12.88 || ^1.0.0",
                "phpunit/phpunit": "^9.5.5",
                "scrutinizer/ocular": "^1.8.1",
                "symfony/finder": "^5.3",
                "symfony/yaml": "^2.3 | ^3.0 | ^4.0 | ^5.0 | ^6.0",
                "unleashedtech/php-coding-standard": "^3.1",
                "vimeo/psalm": "^4.7.3"
            },
            "suggest": {
                "symfony/yaml": "v2.3+ required if using the Front Matter extension"
            },
            "type": "library",
            "extra": {
                "branch-alias": {
                    "dev-main": "2.3-dev"
                }
            },
            "autoload": {
                "psr-4": {
                    "League\\CommonMark\\": "src"
                }
            },
            "notification-url": "https://packagist.org/downloads/",
            "license": [
                "BSD-3-Clause"
            ],
            "authors": [
                {
                    "name": "Colin O'Dell",
                    "email": "colinodell@gmail.com",
                    "homepage": "https://www.colinodell.com",
                    "role": "Lead Developer"
                }
            ],
            "description": "Highly-extensible PHP Markdown parser which fully supports the CommonMark spec and GitHub-Flavored Markdown (GFM)",
            "homepage": "https://commonmark.thephpleague.com",
            "keywords": [
                "commonmark",
                "flavored",
                "gfm",
                "github",
                "github-flavored",
                "markdown",
                "md",
                "parser"
            ],
            "support": {
                "docs": "https://commonmark.thephpleague.com/",
                "forum": "https://github.com/thephpleague/commonmark/discussions",
                "issues": "https://github.com/thephpleague/commonmark/issues",
                "rss": "https://github.com/thephpleague/commonmark/releases.atom",
                "source": "https://github.com/thephpleague/commonmark"
            },
            "funding": [
                {
                    "url": "https://www.colinodell.com/sponsor",
                    "type": "custom"
                },
                {
                    "url": "https://www.paypal.me/colinpodell/10.00",
                    "type": "custom"
                },
                {
                    "url": "https://github.com/colinodell",
                    "type": "github"
                },
                {
                    "url": "https://tidelift.com/funding/github/packagist/league/commonmark",
                    "type": "tidelift"
                }
            ],
            "time": "2022-01-25T14:37:33+00:00"
        },
        {
            "name": "league/config",
            "version": "v1.1.1",
            "source": {
                "type": "git",
                "url": "https://github.com/thephpleague/config.git",
                "reference": "a9d39eeeb6cc49d10a6e6c36f22c4c1f4a767f3e"
            },
            "dist": {
                "type": "zip",
                "url": "https://api.github.com/repos/thephpleague/config/zipball/a9d39eeeb6cc49d10a6e6c36f22c4c1f4a767f3e",
                "reference": "a9d39eeeb6cc49d10a6e6c36f22c4c1f4a767f3e",
                "shasum": ""
            },
            "require": {
                "dflydev/dot-access-data": "^3.0.1",
                "nette/schema": "^1.2",
                "php": "^7.4 || ^8.0"
            },
            "require-dev": {
                "phpstan/phpstan": "^0.12.90",
                "phpunit/phpunit": "^9.5.5",
                "scrutinizer/ocular": "^1.8.1",
                "unleashedtech/php-coding-standard": "^3.1",
                "vimeo/psalm": "^4.7.3"
            },
            "type": "library",
            "extra": {
                "branch-alias": {
                    "dev-main": "1.2-dev"
                }
            },
            "autoload": {
                "psr-4": {
                    "League\\Config\\": "src"
                }
            },
            "notification-url": "https://packagist.org/downloads/",
            "license": [
                "BSD-3-Clause"
            ],
            "authors": [
                {
                    "name": "Colin O'Dell",
                    "email": "colinodell@gmail.com",
                    "homepage": "https://www.colinodell.com",
                    "role": "Lead Developer"
                }
            ],
            "description": "Define configuration arrays with strict schemas and access values with dot notation",
            "homepage": "https://config.thephpleague.com",
            "keywords": [
                "array",
                "config",
                "configuration",
                "dot",
                "dot-access",
                "nested",
                "schema"
            ],
            "support": {
                "docs": "https://config.thephpleague.com/",
                "issues": "https://github.com/thephpleague/config/issues",
                "rss": "https://github.com/thephpleague/config/releases.atom",
                "source": "https://github.com/thephpleague/config"
            },
            "funding": [
                {
                    "url": "https://www.colinodell.com/sponsor",
                    "type": "custom"
                },
                {
                    "url": "https://www.paypal.me/colinpodell/10.00",
                    "type": "custom"
                },
                {
                    "url": "https://github.com/colinodell",
                    "type": "github"
                }
            ],
            "time": "2021-08-14T12:15:32+00:00"
        },
        {
            "name": "league/flysystem",
            "version": "1.1.9",
            "source": {
                "type": "git",
                "url": "https://github.com/thephpleague/flysystem.git",
                "reference": "094defdb4a7001845300334e7c1ee2335925ef99"
            },
            "dist": {
                "type": "zip",
                "url": "https://api.github.com/repos/thephpleague/flysystem/zipball/094defdb4a7001845300334e7c1ee2335925ef99",
                "reference": "094defdb4a7001845300334e7c1ee2335925ef99",
                "shasum": ""
            },
            "require": {
                "ext-fileinfo": "*",
                "league/mime-type-detection": "^1.3",
                "php": "^7.2.5 || ^8.0"
            },
            "conflict": {
                "league/flysystem-sftp": "<1.0.6"
            },
            "require-dev": {
                "phpspec/prophecy": "^1.11.1",
                "phpunit/phpunit": "^8.5.8"
            },
            "suggest": {
                "ext-ftp": "Allows you to use FTP server storage",
                "ext-openssl": "Allows you to use FTPS server storage",
                "league/flysystem-aws-s3-v2": "Allows you to use S3 storage with AWS SDK v2",
                "league/flysystem-aws-s3-v3": "Allows you to use S3 storage with AWS SDK v3",
                "league/flysystem-azure": "Allows you to use Windows Azure Blob storage",
                "league/flysystem-cached-adapter": "Flysystem adapter decorator for metadata caching",
                "league/flysystem-eventable-filesystem": "Allows you to use EventableFilesystem",
                "league/flysystem-rackspace": "Allows you to use Rackspace Cloud Files",
                "league/flysystem-sftp": "Allows you to use SFTP server storage via phpseclib",
                "league/flysystem-webdav": "Allows you to use WebDAV storage",
                "league/flysystem-ziparchive": "Allows you to use ZipArchive adapter",
                "spatie/flysystem-dropbox": "Allows you to use Dropbox storage",
                "srmklive/flysystem-dropbox-v2": "Allows you to use Dropbox storage for PHP 5 applications"
            },
            "type": "library",
            "extra": {
                "branch-alias": {
                    "dev-master": "1.1-dev"
                }
            },
            "autoload": {
                "psr-4": {
                    "League\\Flysystem\\": "src/"
                }
            },
            "notification-url": "https://packagist.org/downloads/",
            "license": [
                "MIT"
            ],
            "authors": [
                {
                    "name": "Frank de Jonge",
                    "email": "info@frenky.net"
                }
            ],
            "description": "Filesystem abstraction: Many filesystems, one API.",
            "keywords": [
                "Cloud Files",
                "WebDAV",
                "abstraction",
                "aws",
                "cloud",
                "copy.com",
                "dropbox",
                "file systems",
                "files",
                "filesystem",
                "filesystems",
                "ftp",
                "rackspace",
                "remote",
                "s3",
                "sftp",
                "storage"
            ],
            "support": {
                "issues": "https://github.com/thephpleague/flysystem/issues",
                "source": "https://github.com/thephpleague/flysystem/tree/1.1.9"
            },
            "funding": [
                {
                    "url": "https://offset.earth/frankdejonge",
                    "type": "other"
                }
            ],
            "time": "2021-12-09T09:40:50+00:00"
        },
        {
            "name": "league/mime-type-detection",
            "version": "1.9.0",
            "source": {
                "type": "git",
                "url": "https://github.com/thephpleague/mime-type-detection.git",
                "reference": "aa70e813a6ad3d1558fc927863d47309b4c23e69"
            },
            "dist": {
                "type": "zip",
                "url": "https://api.github.com/repos/thephpleague/mime-type-detection/zipball/aa70e813a6ad3d1558fc927863d47309b4c23e69",
                "reference": "aa70e813a6ad3d1558fc927863d47309b4c23e69",
                "shasum": ""
            },
            "require": {
                "ext-fileinfo": "*",
                "php": "^7.2 || ^8.0"
            },
            "require-dev": {
                "friendsofphp/php-cs-fixer": "^3.2",
                "phpstan/phpstan": "^0.12.68",
                "phpunit/phpunit": "^8.5.8 || ^9.3"
            },
            "type": "library",
            "autoload": {
                "psr-4": {
                    "League\\MimeTypeDetection\\": "src"
                }
            },
            "notification-url": "https://packagist.org/downloads/",
            "license": [
                "MIT"
            ],
            "authors": [
                {
                    "name": "Frank de Jonge",
                    "email": "info@frankdejonge.nl"
                }
            ],
            "description": "Mime-type detection for Flysystem",
            "support": {
                "issues": "https://github.com/thephpleague/mime-type-detection/issues",
                "source": "https://github.com/thephpleague/mime-type-detection/tree/1.9.0"
            },
            "funding": [
                {
                    "url": "https://github.com/frankdejonge",
                    "type": "github"
                },
                {
                    "url": "https://tidelift.com/funding/github/packagist/league/flysystem",
                    "type": "tidelift"
                }
            ],
            "time": "2021-11-21T11:48:40+00:00"
        },
        {
            "name": "livewire/livewire",
            "version": "v2.10.1",
            "source": {
                "type": "git",
                "url": "https://github.com/livewire/livewire.git",
                "reference": "0d417b27791af09c79108eafd1344842f83a26ee"
            },
            "dist": {
                "type": "zip",
                "url": "https://api.github.com/repos/livewire/livewire/zipball/0d417b27791af09c79108eafd1344842f83a26ee",
                "reference": "0d417b27791af09c79108eafd1344842f83a26ee",
                "shasum": ""
            },
            "require": {
                "illuminate/database": "^7.0|^8.0|^9.0",
                "illuminate/support": "^7.0|^8.0|^9.0",
                "illuminate/validation": "^7.0|^8.0|^9.0",
                "league/mime-type-detection": "^1.9",
                "php": "^7.2.5|^8.0",
                "symfony/http-kernel": "^5.0|^6.0"
            },
            "require-dev": {
                "calebporzio/sushi": "^2.1",
                "laravel/framework": "^7.0|^8.0|^9.0",
                "mockery/mockery": "^1.3.1",
                "orchestra/testbench": "^5.0|^6.0|^7.0",
                "orchestra/testbench-dusk": "^5.2|^6.0|^7.0",
                "phpunit/phpunit": "^8.4|^9.0",
                "psy/psysh": "@stable"
            },
            "type": "library",
            "extra": {
                "laravel": {
                    "providers": [
                        "Livewire\\LivewireServiceProvider"
                    ],
                    "aliases": {
                        "Livewire": "Livewire\\Livewire"
                    }
                }
            },
            "autoload": {
                "files": [
                    "src/helpers.php"
                ],
                "psr-4": {
                    "Livewire\\": "src/"
                }
            },
            "notification-url": "https://packagist.org/downloads/",
            "license": [
                "MIT"
            ],
            "authors": [
                {
                    "name": "Caleb Porzio",
                    "email": "calebporzio@gmail.com"
                }
            ],
            "description": "A front-end framework for Laravel.",
            "support": {
                "issues": "https://github.com/livewire/livewire/issues",
                "source": "https://github.com/livewire/livewire/tree/v2.10.1"
            },
            "funding": [
                {
                    "url": "https://github.com/livewire",
                    "type": "github"
                }
            ],
            "time": "2022-01-21T13:39:10+00:00"
        },
        {
            "name": "lorisleiva/laravel-actions",
            "version": "v2.2.0",
            "source": {
                "type": "git",
                "url": "https://github.com/lorisleiva/laravel-actions.git",
                "reference": "22313b5901d09480966f75cd33973fee16f32718"
            },
            "dist": {
                "type": "zip",
                "url": "https://api.github.com/repos/lorisleiva/laravel-actions/zipball/22313b5901d09480966f75cd33973fee16f32718",
                "reference": "22313b5901d09480966f75cd33973fee16f32718",
                "shasum": ""
            },
            "require": {
                "illuminate/contracts": "^8.15",
                "lorisleiva/lody": "^0.2.0",
                "php": "^8.0"
            },
            "require-dev": {
                "orchestra/testbench": "^6.0",
                "pestphp/pest": "^1.2",
                "phpunit/phpunit": "^9.5"
            },
            "type": "library",
            "extra": {
                "laravel": {
                    "providers": [
                        "Lorisleiva\\Actions\\ActionServiceProvider"
                    ],
                    "aliases": {
                        "Action": "Lorisleiva\\Actions\\Facades\\Actions"
                    }
                }
            },
            "autoload": {
                "psr-4": {
                    "Lorisleiva\\Actions\\": "src"
                }
            },
            "notification-url": "https://packagist.org/downloads/",
            "license": [
                "MIT"
            ],
            "authors": [
                {
                    "name": "Loris Leiva",
                    "email": "loris.leiva@gmail.com",
                    "homepage": "https://lorisleiva.com",
                    "role": "Developer"
                }
            ],
            "description": "Laravel components that take care of one specific task",
            "homepage": "https://github.com/lorisleiva/laravel-actions",
            "keywords": [
                "action",
                "command",
                "component",
                "controller",
                "job",
                "laravel",
                "object"
            ],
            "support": {
                "issues": "https://github.com/lorisleiva/laravel-actions/issues",
                "source": "https://github.com/lorisleiva/laravel-actions/tree/v2.2.0"
            },
            "funding": [
                {
                    "url": "https://github.com/sponsors/lorisleiva",
                    "type": "github"
                }
            ],
            "time": "2021-11-11T17:01:13+00:00"
        },
        {
            "name": "lorisleiva/lody",
            "version": "v0.2.0",
            "source": {
                "type": "git",
                "url": "https://github.com/lorisleiva/lody.git",
                "reference": "d23836c061c47deb910df17ec14b4265541353d7"
            },
            "dist": {
                "type": "zip",
                "url": "https://api.github.com/repos/lorisleiva/lody/zipball/d23836c061c47deb910df17ec14b4265541353d7",
                "reference": "d23836c061c47deb910df17ec14b4265541353d7",
                "shasum": ""
            },
            "require": {
                "illuminate/contracts": "^8.0",
                "php": "^8.0"
            },
            "require-dev": {
                "orchestra/testbench": "^6.23.0",
                "pestphp/pest": "^1.20.0",
                "phpunit/phpunit": "^9.5.10"
            },
            "type": "library",
            "extra": {
                "laravel": {
                    "providers": [
                        "Lorisleiva\\Lody\\LodyServiceProvider"
                    ],
                    "aliases": {
                        "Lody": "Lorisleiva\\Lody\\Lody"
                    }
                }
            },
            "autoload": {
                "psr-4": {
                    "Lorisleiva\\Lody\\": "src"
                }
            },
            "notification-url": "https://packagist.org/downloads/",
            "license": [
                "MIT"
            ],
            "authors": [
                {
                    "name": "Loris Leiva",
                    "email": "loris.leiva@gmail.com",
                    "homepage": "https://lorisleiva.com",
                    "role": "Developer"
                }
            ],
            "description": "Load files and classes as lazy collections in Laravel.",
            "homepage": "https://github.com/lorisleiva/lody",
            "keywords": [
                "classes",
                "collection",
                "files",
                "laravel",
                "load"
            ],
            "support": {
                "issues": "https://github.com/lorisleiva/lody/issues",
                "source": "https://github.com/lorisleiva/lody/tree/v0.2.0"
            },
            "funding": [
                {
                    "url": "https://github.com/sponsors/lorisleiva",
                    "type": "github"
                }
            ],
            "time": "2021-11-11T16:47:37+00:00"
        },
        {
            "name": "monolog/monolog",
            "version": "2.3.5",
            "source": {
                "type": "git",
                "url": "https://github.com/Seldaek/monolog.git",
                "reference": "fd4380d6fc37626e2f799f29d91195040137eba9"
            },
            "dist": {
                "type": "zip",
                "url": "https://api.github.com/repos/Seldaek/monolog/zipball/fd4380d6fc37626e2f799f29d91195040137eba9",
                "reference": "fd4380d6fc37626e2f799f29d91195040137eba9",
                "shasum": ""
            },
            "require": {
                "php": ">=7.2",
                "psr/log": "^1.0.1 || ^2.0 || ^3.0"
            },
            "provide": {
                "psr/log-implementation": "1.0.0 || 2.0.0 || 3.0.0"
            },
            "require-dev": {
                "aws/aws-sdk-php": "^2.4.9 || ^3.0",
                "doctrine/couchdb": "~1.0@dev",
                "elasticsearch/elasticsearch": "^7",
                "graylog2/gelf-php": "^1.4.2",
                "mongodb/mongodb": "^1.8",
                "php-amqplib/php-amqplib": "~2.4 || ^3",
                "php-console/php-console": "^3.1.3",
                "phpspec/prophecy": "^1.6.1",
                "phpstan/phpstan": "^0.12.91",
                "phpunit/phpunit": "^8.5",
                "predis/predis": "^1.1",
                "rollbar/rollbar": "^1.3",
                "ruflin/elastica": ">=0.90@dev",
                "swiftmailer/swiftmailer": "^5.3|^6.0"
            },
            "suggest": {
                "aws/aws-sdk-php": "Allow sending log messages to AWS services like DynamoDB",
                "doctrine/couchdb": "Allow sending log messages to a CouchDB server",
                "elasticsearch/elasticsearch": "Allow sending log messages to an Elasticsearch server via official client",
                "ext-amqp": "Allow sending log messages to an AMQP server (1.0+ required)",
                "ext-curl": "Required to send log messages using the IFTTTHandler, the LogglyHandler, the SendGridHandler, the SlackWebhookHandler or the TelegramBotHandler",
                "ext-mbstring": "Allow to work properly with unicode symbols",
                "ext-mongodb": "Allow sending log messages to a MongoDB server (via driver)",
                "ext-openssl": "Required to send log messages using SSL",
                "ext-sockets": "Allow sending log messages to a Syslog server (via UDP driver)",
                "graylog2/gelf-php": "Allow sending log messages to a GrayLog2 server",
                "mongodb/mongodb": "Allow sending log messages to a MongoDB server (via library)",
                "php-amqplib/php-amqplib": "Allow sending log messages to an AMQP server using php-amqplib",
                "php-console/php-console": "Allow sending log messages to Google Chrome",
                "rollbar/rollbar": "Allow sending log messages to Rollbar",
                "ruflin/elastica": "Allow sending log messages to an Elastic Search server"
            },
            "type": "library",
            "extra": {
                "branch-alias": {
                    "dev-main": "2.x-dev"
                }
            },
            "autoload": {
                "psr-4": {
                    "Monolog\\": "src/Monolog"
                }
            },
            "notification-url": "https://packagist.org/downloads/",
            "license": [
                "MIT"
            ],
            "authors": [
                {
                    "name": "Jordi Boggiano",
                    "email": "j.boggiano@seld.be",
                    "homepage": "https://seld.be"
                }
            ],
            "description": "Sends your logs to files, sockets, inboxes, databases and various web services",
            "homepage": "https://github.com/Seldaek/monolog",
            "keywords": [
                "log",
                "logging",
                "psr-3"
            ],
            "support": {
                "issues": "https://github.com/Seldaek/monolog/issues",
                "source": "https://github.com/Seldaek/monolog/tree/2.3.5"
            },
            "funding": [
                {
                    "url": "https://github.com/Seldaek",
                    "type": "github"
                },
                {
                    "url": "https://tidelift.com/funding/github/packagist/monolog/monolog",
                    "type": "tidelift"
                }
            ],
            "time": "2021-10-01T21:08:31+00:00"
        },
        {
            "name": "nesbot/carbon",
            "version": "2.56.0",
            "source": {
                "type": "git",
                "url": "https://github.com/briannesbitt/Carbon.git",
                "reference": "626ec8cbb724cd3c3400c3ed8f730545b744e3f4"
            },
            "dist": {
                "type": "zip",
                "url": "https://api.github.com/repos/briannesbitt/Carbon/zipball/626ec8cbb724cd3c3400c3ed8f730545b744e3f4",
                "reference": "626ec8cbb724cd3c3400c3ed8f730545b744e3f4",
                "shasum": ""
            },
            "require": {
                "ext-json": "*",
                "php": "^7.1.8 || ^8.0",
                "symfony/polyfill-mbstring": "^1.0",
                "symfony/polyfill-php80": "^1.16",
                "symfony/translation": "^3.4 || ^4.0 || ^5.0 || ^6.0"
            },
            "require-dev": {
                "doctrine/dbal": "^2.0 || ^3.0",
                "doctrine/orm": "^2.7",
                "friendsofphp/php-cs-fixer": "^3.0",
                "kylekatarnls/multi-tester": "^2.0",
                "phpmd/phpmd": "^2.9",
                "phpstan/extension-installer": "^1.0",
                "phpstan/phpstan": "^0.12.54 || ^1.0",
                "phpunit/phpunit": "^7.5.20 || ^8.5.14",
                "squizlabs/php_codesniffer": "^3.4"
            },
            "bin": [
                "bin/carbon"
            ],
            "type": "library",
            "extra": {
                "branch-alias": {
                    "dev-3.x": "3.x-dev",
                    "dev-master": "2.x-dev"
                },
                "laravel": {
                    "providers": [
                        "Carbon\\Laravel\\ServiceProvider"
                    ]
                },
                "phpstan": {
                    "includes": [
                        "extension.neon"
                    ]
                }
            },
            "autoload": {
                "psr-4": {
                    "Carbon\\": "src/Carbon/"
                }
            },
            "notification-url": "https://packagist.org/downloads/",
            "license": [
                "MIT"
            ],
            "authors": [
                {
                    "name": "Brian Nesbitt",
                    "email": "brian@nesbot.com",
                    "homepage": "https://markido.com"
                },
                {
                    "name": "kylekatarnls",
                    "homepage": "https://github.com/kylekatarnls"
                }
            ],
            "description": "An API extension for DateTime that supports 281 different languages.",
            "homepage": "https://carbon.nesbot.com",
            "keywords": [
                "date",
                "datetime",
                "time"
            ],
            "support": {
                "docs": "https://carbon.nesbot.com/docs",
                "issues": "https://github.com/briannesbitt/Carbon/issues",
                "source": "https://github.com/briannesbitt/Carbon"
            },
            "funding": [
                {
                    "url": "https://opencollective.com/Carbon",
                    "type": "open_collective"
                },
                {
                    "url": "https://tidelift.com/funding/github/packagist/nesbot/carbon",
                    "type": "tidelift"
                }
            ],
            "time": "2022-01-21T17:08:38+00:00"
        },
        {
            "name": "nette/schema",
            "version": "v1.2.2",
            "source": {
                "type": "git",
                "url": "https://github.com/nette/schema.git",
                "reference": "9a39cef03a5b34c7de64f551538cbba05c2be5df"
            },
            "dist": {
                "type": "zip",
                "url": "https://api.github.com/repos/nette/schema/zipball/9a39cef03a5b34c7de64f551538cbba05c2be5df",
                "reference": "9a39cef03a5b34c7de64f551538cbba05c2be5df",
                "shasum": ""
            },
            "require": {
                "nette/utils": "^2.5.7 || ^3.1.5 ||  ^4.0",
                "php": ">=7.1 <8.2"
            },
            "require-dev": {
                "nette/tester": "^2.3 || ^2.4",
                "phpstan/phpstan-nette": "^0.12",
                "tracy/tracy": "^2.7"
            },
            "type": "library",
            "extra": {
                "branch-alias": {
                    "dev-master": "1.2-dev"
                }
            },
            "autoload": {
                "classmap": [
                    "src/"
                ]
            },
            "notification-url": "https://packagist.org/downloads/",
            "license": [
                "BSD-3-Clause",
                "GPL-2.0-only",
                "GPL-3.0-only"
            ],
            "authors": [
                {
                    "name": "David Grudl",
                    "homepage": "https://davidgrudl.com"
                },
                {
                    "name": "Nette Community",
                    "homepage": "https://nette.org/contributors"
                }
            ],
            "description": "📐 Nette Schema: validating data structures against a given Schema.",
            "homepage": "https://nette.org",
            "keywords": [
                "config",
                "nette"
            ],
            "support": {
                "issues": "https://github.com/nette/schema/issues",
                "source": "https://github.com/nette/schema/tree/v1.2.2"
            },
            "time": "2021-10-15T11:40:02+00:00"
        },
        {
            "name": "nette/utils",
            "version": "v3.2.7",
            "source": {
                "type": "git",
                "url": "https://github.com/nette/utils.git",
                "reference": "0af4e3de4df9f1543534beab255ccf459e7a2c99"
            },
            "dist": {
                "type": "zip",
                "url": "https://api.github.com/repos/nette/utils/zipball/0af4e3de4df9f1543534beab255ccf459e7a2c99",
                "reference": "0af4e3de4df9f1543534beab255ccf459e7a2c99",
                "shasum": ""
            },
            "require": {
                "php": ">=7.2 <8.2"
            },
            "conflict": {
                "nette/di": "<3.0.6"
            },
            "require-dev": {
                "nette/tester": "~2.0",
                "phpstan/phpstan": "^1.0",
                "tracy/tracy": "^2.3"
            },
            "suggest": {
                "ext-gd": "to use Image",
                "ext-iconv": "to use Strings::webalize(), toAscii(), chr() and reverse()",
                "ext-intl": "to use Strings::webalize(), toAscii(), normalize() and compare()",
                "ext-json": "to use Nette\\Utils\\Json",
                "ext-mbstring": "to use Strings::lower() etc...",
                "ext-tokenizer": "to use Nette\\Utils\\Reflection::getUseStatements()",
                "ext-xml": "to use Strings::length() etc. when mbstring is not available"
            },
            "type": "library",
            "extra": {
                "branch-alias": {
                    "dev-master": "3.2-dev"
                }
            },
            "autoload": {
                "classmap": [
                    "src/"
                ]
            },
            "notification-url": "https://packagist.org/downloads/",
            "license": [
                "BSD-3-Clause",
                "GPL-2.0-only",
                "GPL-3.0-only"
            ],
            "authors": [
                {
                    "name": "David Grudl",
                    "homepage": "https://davidgrudl.com"
                },
                {
                    "name": "Nette Community",
                    "homepage": "https://nette.org/contributors"
                }
            ],
            "description": "🛠  Nette Utils: lightweight utilities for string & array manipulation, image handling, safe JSON encoding/decoding, validation, slug or strong password generating etc.",
            "homepage": "https://nette.org",
            "keywords": [
                "array",
                "core",
                "datetime",
                "images",
                "json",
                "nette",
                "paginator",
                "password",
                "slugify",
                "string",
                "unicode",
                "utf-8",
                "utility",
                "validation"
            ],
            "support": {
                "issues": "https://github.com/nette/utils/issues",
                "source": "https://github.com/nette/utils/tree/v3.2.7"
            },
            "time": "2022-01-24T11:29:14+00:00"
        },
        {
            "name": "nikic/php-parser",
            "version": "v4.13.2",
            "source": {
                "type": "git",
                "url": "https://github.com/nikic/PHP-Parser.git",
                "reference": "210577fe3cf7badcc5814d99455df46564f3c077"
            },
            "dist": {
                "type": "zip",
                "url": "https://api.github.com/repos/nikic/PHP-Parser/zipball/210577fe3cf7badcc5814d99455df46564f3c077",
                "reference": "210577fe3cf7badcc5814d99455df46564f3c077",
                "shasum": ""
            },
            "require": {
                "ext-tokenizer": "*",
                "php": ">=7.0"
            },
            "require-dev": {
                "ircmaxell/php-yacc": "^0.0.7",
                "phpunit/phpunit": "^6.5 || ^7.0 || ^8.0 || ^9.0"
            },
            "bin": [
                "bin/php-parse"
            ],
            "type": "library",
            "extra": {
                "branch-alias": {
                    "dev-master": "4.9-dev"
                }
            },
            "autoload": {
                "psr-4": {
                    "PhpParser\\": "lib/PhpParser"
                }
            },
            "notification-url": "https://packagist.org/downloads/",
            "license": [
                "BSD-3-Clause"
            ],
            "authors": [
                {
                    "name": "Nikita Popov"
                }
            ],
            "description": "A PHP parser written in PHP",
            "keywords": [
                "parser",
                "php"
            ],
            "support": {
                "issues": "https://github.com/nikic/PHP-Parser/issues",
                "source": "https://github.com/nikic/PHP-Parser/tree/v4.13.2"
            },
            "time": "2021-11-30T19:35:32+00:00"
        },
        {
            "name": "opis/closure",
            "version": "3.6.2",
            "source": {
                "type": "git",
                "url": "https://github.com/opis/closure.git",
                "reference": "06e2ebd25f2869e54a306dda991f7db58066f7f6"
            },
            "dist": {
                "type": "zip",
                "url": "https://api.github.com/repos/opis/closure/zipball/06e2ebd25f2869e54a306dda991f7db58066f7f6",
                "reference": "06e2ebd25f2869e54a306dda991f7db58066f7f6",
                "shasum": ""
            },
            "require": {
                "php": "^5.4 || ^7.0 || ^8.0"
            },
            "require-dev": {
                "jeremeamia/superclosure": "^2.0",
                "phpunit/phpunit": "^4.0 || ^5.0 || ^6.0 || ^7.0 || ^8.0 || ^9.0"
            },
            "type": "library",
            "extra": {
                "branch-alias": {
                    "dev-master": "3.6.x-dev"
                }
            },
            "autoload": {
                "psr-4": {
                    "Opis\\Closure\\": "src/"
                },
                "files": [
                    "functions.php"
                ]
            },
            "notification-url": "https://packagist.org/downloads/",
            "license": [
                "MIT"
            ],
            "authors": [
                {
                    "name": "Marius Sarca",
                    "email": "marius.sarca@gmail.com"
                },
                {
                    "name": "Sorin Sarca",
                    "email": "sarca_sorin@hotmail.com"
                }
            ],
            "description": "A library that can be used to serialize closures (anonymous functions) and arbitrary objects.",
            "homepage": "https://opis.io/closure",
            "keywords": [
                "anonymous functions",
                "closure",
                "function",
                "serializable",
                "serialization",
                "serialize"
            ],
            "support": {
                "issues": "https://github.com/opis/closure/issues",
                "source": "https://github.com/opis/closure/tree/3.6.2"
            },
            "time": "2021-04-09T13:42:10+00:00"
        },
        {
            "name": "phpoption/phpoption",
            "version": "1.8.1",
            "source": {
                "type": "git",
                "url": "https://github.com/schmittjoh/php-option.git",
                "reference": "eab7a0df01fe2344d172bff4cd6dbd3f8b84ad15"
            },
            "dist": {
                "type": "zip",
                "url": "https://api.github.com/repos/schmittjoh/php-option/zipball/eab7a0df01fe2344d172bff4cd6dbd3f8b84ad15",
                "reference": "eab7a0df01fe2344d172bff4cd6dbd3f8b84ad15",
                "shasum": ""
            },
            "require": {
                "php": "^7.0 || ^8.0"
            },
            "require-dev": {
                "bamarni/composer-bin-plugin": "^1.4.1",
                "phpunit/phpunit": "^6.5.14 || ^7.5.20 || ^8.5.19 || ^9.5.8"
            },
            "type": "library",
            "extra": {
                "branch-alias": {
                    "dev-master": "1.8-dev"
                }
            },
            "autoload": {
                "psr-4": {
                    "PhpOption\\": "src/PhpOption/"
                }
            },
            "notification-url": "https://packagist.org/downloads/",
            "license": [
                "Apache-2.0"
            ],
            "authors": [
                {
                    "name": "Johannes M. Schmitt",
                    "email": "schmittjoh@gmail.com",
                    "homepage": "https://github.com/schmittjoh"
                },
                {
                    "name": "Graham Campbell",
                    "email": "hello@gjcampbell.co.uk",
                    "homepage": "https://github.com/GrahamCampbell"
                }
            ],
            "description": "Option Type for PHP",
            "keywords": [
                "language",
                "option",
                "php",
                "type"
            ],
            "support": {
                "issues": "https://github.com/schmittjoh/php-option/issues",
                "source": "https://github.com/schmittjoh/php-option/tree/1.8.1"
            },
            "funding": [
                {
                    "url": "https://github.com/GrahamCampbell",
                    "type": "github"
                },
                {
                    "url": "https://tidelift.com/funding/github/packagist/phpoption/phpoption",
                    "type": "tidelift"
                }
            ],
            "time": "2021-12-04T23:24:31+00:00"
        },
        {
            "name": "psr/container",
            "version": "1.1.2",
            "source": {
                "type": "git",
                "url": "https://github.com/php-fig/container.git",
                "reference": "513e0666f7216c7459170d56df27dfcefe1689ea"
            },
            "dist": {
                "type": "zip",
                "url": "https://api.github.com/repos/php-fig/container/zipball/513e0666f7216c7459170d56df27dfcefe1689ea",
                "reference": "513e0666f7216c7459170d56df27dfcefe1689ea",
                "shasum": ""
            },
            "require": {
                "php": ">=7.4.0"
            },
            "type": "library",
            "autoload": {
                "psr-4": {
                    "Psr\\Container\\": "src/"
                }
            },
            "notification-url": "https://packagist.org/downloads/",
            "license": [
                "MIT"
            ],
            "authors": [
                {
                    "name": "PHP-FIG",
                    "homepage": "https://www.php-fig.org/"
                }
            ],
            "description": "Common Container Interface (PHP FIG PSR-11)",
            "homepage": "https://github.com/php-fig/container",
            "keywords": [
                "PSR-11",
                "container",
                "container-interface",
                "container-interop",
                "psr"
            ],
            "support": {
                "issues": "https://github.com/php-fig/container/issues",
                "source": "https://github.com/php-fig/container/tree/1.1.2"
            },
            "time": "2021-11-05T16:50:12+00:00"
        },
        {
            "name": "psr/event-dispatcher",
            "version": "1.0.0",
            "source": {
                "type": "git",
                "url": "https://github.com/php-fig/event-dispatcher.git",
                "reference": "dbefd12671e8a14ec7f180cab83036ed26714bb0"
            },
            "dist": {
                "type": "zip",
                "url": "https://api.github.com/repos/php-fig/event-dispatcher/zipball/dbefd12671e8a14ec7f180cab83036ed26714bb0",
                "reference": "dbefd12671e8a14ec7f180cab83036ed26714bb0",
                "shasum": ""
            },
            "require": {
                "php": ">=7.2.0"
            },
            "type": "library",
            "extra": {
                "branch-alias": {
                    "dev-master": "1.0.x-dev"
                }
            },
            "autoload": {
                "psr-4": {
                    "Psr\\EventDispatcher\\": "src/"
                }
            },
            "notification-url": "https://packagist.org/downloads/",
            "license": [
                "MIT"
            ],
            "authors": [
                {
                    "name": "PHP-FIG",
                    "homepage": "http://www.php-fig.org/"
                }
            ],
            "description": "Standard interfaces for event handling.",
            "keywords": [
                "events",
                "psr",
                "psr-14"
            ],
            "support": {
                "issues": "https://github.com/php-fig/event-dispatcher/issues",
                "source": "https://github.com/php-fig/event-dispatcher/tree/1.0.0"
            },
            "time": "2019-01-08T18:20:26+00:00"
        },
        {
            "name": "psr/log",
            "version": "2.0.0",
            "source": {
                "type": "git",
                "url": "https://github.com/php-fig/log.git",
                "reference": "ef29f6d262798707a9edd554e2b82517ef3a9376"
            },
            "dist": {
                "type": "zip",
                "url": "https://api.github.com/repos/php-fig/log/zipball/ef29f6d262798707a9edd554e2b82517ef3a9376",
                "reference": "ef29f6d262798707a9edd554e2b82517ef3a9376",
                "shasum": ""
            },
            "require": {
                "php": ">=8.0.0"
            },
            "type": "library",
            "extra": {
                "branch-alias": {
                    "dev-master": "2.0.x-dev"
                }
            },
            "autoload": {
                "psr-4": {
                    "Psr\\Log\\": "src"
                }
            },
            "notification-url": "https://packagist.org/downloads/",
            "license": [
                "MIT"
            ],
            "authors": [
                {
                    "name": "PHP-FIG",
                    "homepage": "https://www.php-fig.org/"
                }
            ],
            "description": "Common interface for logging libraries",
            "homepage": "https://github.com/php-fig/log",
            "keywords": [
                "log",
                "psr",
                "psr-3"
            ],
            "support": {
                "source": "https://github.com/php-fig/log/tree/2.0.0"
            },
            "time": "2021-07-14T16:41:46+00:00"
        },
        {
            "name": "psr/simple-cache",
            "version": "1.0.1",
            "source": {
                "type": "git",
                "url": "https://github.com/php-fig/simple-cache.git",
                "reference": "408d5eafb83c57f6365a3ca330ff23aa4a5fa39b"
            },
            "dist": {
                "type": "zip",
                "url": "https://api.github.com/repos/php-fig/simple-cache/zipball/408d5eafb83c57f6365a3ca330ff23aa4a5fa39b",
                "reference": "408d5eafb83c57f6365a3ca330ff23aa4a5fa39b",
                "shasum": ""
            },
            "require": {
                "php": ">=5.3.0"
            },
            "type": "library",
            "extra": {
                "branch-alias": {
                    "dev-master": "1.0.x-dev"
                }
            },
            "autoload": {
                "psr-4": {
                    "Psr\\SimpleCache\\": "src/"
                }
            },
            "notification-url": "https://packagist.org/downloads/",
            "license": [
                "MIT"
            ],
            "authors": [
                {
                    "name": "PHP-FIG",
                    "homepage": "http://www.php-fig.org/"
                }
            ],
            "description": "Common interfaces for simple caching",
            "keywords": [
                "cache",
                "caching",
                "psr",
                "psr-16",
                "simple-cache"
            ],
            "support": {
                "source": "https://github.com/php-fig/simple-cache/tree/master"
            },
            "time": "2017-10-23T01:57:42+00:00"
        },
        {
            "name": "psy/psysh",
            "version": "v0.11.1",
            "source": {
                "type": "git",
                "url": "https://github.com/bobthecow/psysh.git",
                "reference": "570292577277f06f590635381a7f761a6cf4f026"
            },
            "dist": {
                "type": "zip",
                "url": "https://api.github.com/repos/bobthecow/psysh/zipball/570292577277f06f590635381a7f761a6cf4f026",
                "reference": "570292577277f06f590635381a7f761a6cf4f026",
                "shasum": ""
            },
            "require": {
                "ext-json": "*",
                "ext-tokenizer": "*",
                "nikic/php-parser": "^4.0 || ^3.1",
                "php": "^8.0 || ^7.0.8",
                "symfony/console": "^6.0 || ^5.0 || ^4.0 || ^3.4",
                "symfony/var-dumper": "^6.0 || ^5.0 || ^4.0 || ^3.4"
            },
            "require-dev": {
                "bamarni/composer-bin-plugin": "^1.2",
                "hoa/console": "3.17.05.02"
            },
            "suggest": {
                "ext-pcntl": "Enabling the PCNTL extension makes PsySH a lot happier :)",
                "ext-pdo-sqlite": "The doc command requires SQLite to work.",
                "ext-posix": "If you have PCNTL, you'll want the POSIX extension as well.",
                "ext-readline": "Enables support for arrow-key history navigation, and showing and manipulating command history.",
                "hoa/console": "A pure PHP readline implementation. You'll want this if your PHP install doesn't already support readline or libedit."
            },
            "bin": [
                "bin/psysh"
            ],
            "type": "library",
            "extra": {
                "branch-alias": {
                    "dev-main": "0.11.x-dev"
                }
            },
            "autoload": {
                "files": [
                    "src/functions.php"
                ],
                "psr-4": {
                    "Psy\\": "src/"
                }
            },
            "notification-url": "https://packagist.org/downloads/",
            "license": [
                "MIT"
            ],
            "authors": [
                {
                    "name": "Justin Hileman",
                    "email": "justin@justinhileman.info",
                    "homepage": "http://justinhileman.com"
                }
            ],
            "description": "An interactive shell for modern PHP.",
            "homepage": "http://psysh.org",
            "keywords": [
                "REPL",
                "console",
                "interactive",
                "shell"
            ],
            "support": {
                "issues": "https://github.com/bobthecow/psysh/issues",
                "source": "https://github.com/bobthecow/psysh/tree/v0.11.1"
            },
            "time": "2022-01-03T13:58:38+00:00"
        },
        {
            "name": "ramsey/collection",
            "version": "1.2.2",
            "source": {
                "type": "git",
                "url": "https://github.com/ramsey/collection.git",
                "reference": "cccc74ee5e328031b15640b51056ee8d3bb66c0a"
            },
            "dist": {
                "type": "zip",
                "url": "https://api.github.com/repos/ramsey/collection/zipball/cccc74ee5e328031b15640b51056ee8d3bb66c0a",
                "reference": "cccc74ee5e328031b15640b51056ee8d3bb66c0a",
                "shasum": ""
            },
            "require": {
                "php": "^7.3 || ^8",
                "symfony/polyfill-php81": "^1.23"
            },
            "require-dev": {
                "captainhook/captainhook": "^5.3",
                "dealerdirect/phpcodesniffer-composer-installer": "^0.7.0",
                "ergebnis/composer-normalize": "^2.6",
                "fakerphp/faker": "^1.5",
                "hamcrest/hamcrest-php": "^2",
                "jangregor/phpstan-prophecy": "^0.8",
                "mockery/mockery": "^1.3",
                "phpspec/prophecy-phpunit": "^2.0",
                "phpstan/extension-installer": "^1",
                "phpstan/phpstan": "^0.12.32",
                "phpstan/phpstan-mockery": "^0.12.5",
                "phpstan/phpstan-phpunit": "^0.12.11",
                "phpunit/phpunit": "^8.5 || ^9",
                "psy/psysh": "^0.10.4",
                "slevomat/coding-standard": "^6.3",
                "squizlabs/php_codesniffer": "^3.5",
                "vimeo/psalm": "^4.4"
            },
            "type": "library",
            "autoload": {
                "psr-4": {
                    "Ramsey\\Collection\\": "src/"
                }
            },
            "notification-url": "https://packagist.org/downloads/",
            "license": [
                "MIT"
            ],
            "authors": [
                {
                    "name": "Ben Ramsey",
                    "email": "ben@benramsey.com",
                    "homepage": "https://benramsey.com"
                }
            ],
            "description": "A PHP library for representing and manipulating collections.",
            "keywords": [
                "array",
                "collection",
                "hash",
                "map",
                "queue",
                "set"
            ],
            "support": {
                "issues": "https://github.com/ramsey/collection/issues",
                "source": "https://github.com/ramsey/collection/tree/1.2.2"
            },
            "funding": [
                {
                    "url": "https://github.com/ramsey",
                    "type": "github"
                },
                {
                    "url": "https://tidelift.com/funding/github/packagist/ramsey/collection",
                    "type": "tidelift"
                }
            ],
            "time": "2021-10-10T03:01:02+00:00"
        },
        {
            "name": "ramsey/uuid",
            "version": "4.2.3",
            "source": {
                "type": "git",
                "url": "https://github.com/ramsey/uuid.git",
                "reference": "fc9bb7fb5388691fd7373cd44dcb4d63bbcf24df"
            },
            "dist": {
                "type": "zip",
                "url": "https://api.github.com/repos/ramsey/uuid/zipball/fc9bb7fb5388691fd7373cd44dcb4d63bbcf24df",
                "reference": "fc9bb7fb5388691fd7373cd44dcb4d63bbcf24df",
                "shasum": ""
            },
            "require": {
                "brick/math": "^0.8 || ^0.9",
                "ext-json": "*",
                "php": "^7.2 || ^8.0",
                "ramsey/collection": "^1.0",
                "symfony/polyfill-ctype": "^1.8",
                "symfony/polyfill-php80": "^1.14"
            },
            "replace": {
                "rhumsaa/uuid": "self.version"
            },
            "require-dev": {
                "captainhook/captainhook": "^5.10",
                "captainhook/plugin-composer": "^5.3",
                "dealerdirect/phpcodesniffer-composer-installer": "^0.7.0",
                "doctrine/annotations": "^1.8",
                "ergebnis/composer-normalize": "^2.15",
                "mockery/mockery": "^1.3",
                "moontoast/math": "^1.1",
                "paragonie/random-lib": "^2",
                "php-mock/php-mock": "^2.2",
                "php-mock/php-mock-mockery": "^1.3",
                "php-parallel-lint/php-parallel-lint": "^1.1",
                "phpbench/phpbench": "^1.0",
                "phpstan/extension-installer": "^1.0",
                "phpstan/phpstan": "^0.12",
                "phpstan/phpstan-mockery": "^0.12",
                "phpstan/phpstan-phpunit": "^0.12",
                "phpunit/phpunit": "^8.5 || ^9",
                "slevomat/coding-standard": "^7.0",
                "squizlabs/php_codesniffer": "^3.5",
                "vimeo/psalm": "^4.9"
            },
            "suggest": {
                "ext-bcmath": "Enables faster math with arbitrary-precision integers using BCMath.",
                "ext-ctype": "Enables faster processing of character classification using ctype functions.",
                "ext-gmp": "Enables faster math with arbitrary-precision integers using GMP.",
                "ext-uuid": "Enables the use of PeclUuidTimeGenerator and PeclUuidRandomGenerator.",
                "paragonie/random-lib": "Provides RandomLib for use with the RandomLibAdapter",
                "ramsey/uuid-doctrine": "Allows the use of Ramsey\\Uuid\\Uuid as Doctrine field type."
            },
            "type": "library",
            "extra": {
                "branch-alias": {
                    "dev-main": "4.x-dev"
                },
                "captainhook": {
                    "force-install": true
                }
            },
            "autoload": {
                "psr-4": {
                    "Ramsey\\Uuid\\": "src/"
                },
                "files": [
                    "src/functions.php"
                ]
            },
            "notification-url": "https://packagist.org/downloads/",
            "license": [
                "MIT"
            ],
            "description": "A PHP library for generating and working with universally unique identifiers (UUIDs).",
            "keywords": [
                "guid",
                "identifier",
                "uuid"
            ],
            "support": {
                "issues": "https://github.com/ramsey/uuid/issues",
                "source": "https://github.com/ramsey/uuid/tree/4.2.3"
            },
            "funding": [
                {
                    "url": "https://github.com/ramsey",
                    "type": "github"
                },
                {
                    "url": "https://tidelift.com/funding/github/packagist/ramsey/uuid",
                    "type": "tidelift"
                }
            ],
            "time": "2021-09-25T23:10:38+00:00"
        },
        {
            "name": "spatie/data-transfer-object",
            "version": "3.7.3",
            "source": {
                "type": "git",
                "url": "https://github.com/spatie/data-transfer-object.git",
                "reference": "341f72c77e0fce40ea2e0dcb212cb54dc27bbe72"
            },
            "dist": {
                "type": "zip",
                "url": "https://api.github.com/repos/spatie/data-transfer-object/zipball/341f72c77e0fce40ea2e0dcb212cb54dc27bbe72",
                "reference": "341f72c77e0fce40ea2e0dcb212cb54dc27bbe72",
                "shasum": ""
            },
            "require": {
                "php": "^8.0"
            },
            "require-dev": {
                "illuminate/collections": "^8.36",
                "jetbrains/phpstorm-attributes": "^1.0",
                "larapack/dd": "^1.1",
                "phpunit/phpunit": "^9.0"
            },
            "type": "library",
            "autoload": {
                "psr-4": {
                    "Spatie\\DataTransferObject\\": "src"
                }
            },
            "notification-url": "https://packagist.org/downloads/",
            "license": [
                "MIT"
            ],
            "authors": [
                {
                    "name": "Brent Roose",
                    "email": "brent@spatie.be",
                    "homepage": "https://spatie.be",
                    "role": "Developer"
                }
            ],
            "description": "Data transfer objects with batteries included",
            "homepage": "https://github.com/spatie/data-transfer-object",
            "keywords": [
                "data-transfer-object",
                "spatie"
            ],
            "support": {
                "issues": "https://github.com/spatie/data-transfer-object/issues",
                "source": "https://github.com/spatie/data-transfer-object/tree/3.7.3"
            },
            "funding": [
                {
                    "url": "https://spatie.be/open-source/support-us",
                    "type": "custom"
                },
                {
                    "url": "https://github.com/spatie",
                    "type": "github"
                }
            ],
            "time": "2021-12-30T20:31:10+00:00"
        },
        {
            "name": "spatie/enum",
            "version": "3.11.1",
            "source": {
                "type": "git",
                "url": "https://github.com/spatie/enum.git",
                "reference": "4afe5f06bb4c3cf46d8b02328bcc34c0de652ad4"
            },
            "dist": {
                "type": "zip",
                "url": "https://api.github.com/repos/spatie/enum/zipball/4afe5f06bb4c3cf46d8b02328bcc34c0de652ad4",
                "reference": "4afe5f06bb4c3cf46d8b02328bcc34c0de652ad4",
                "shasum": ""
            },
            "require": {
                "ext-json": "*",
                "php": "^7.4 || ^8.0"
            },
            "require-dev": {
                "fakerphp/faker": "^1.9.1",
                "larapack/dd": "^1.1",
                "phpunit/phpunit": "^9.0",
                "vimeo/psalm": "^4.3"
            },
            "suggest": {
                "fakerphp/faker": "To use the enum faker provider",
                "phpunit/phpunit": "To use the enum assertions"
            },
            "type": "library",
            "autoload": {
                "psr-4": {
                    "Spatie\\Enum\\": "src"
                }
            },
            "notification-url": "https://packagist.org/downloads/",
            "license": [
                "MIT"
            ],
            "authors": [
                {
                    "name": "Brent Roose",
                    "email": "brent@spatie.be",
                    "homepage": "https://spatie.be",
                    "role": "Developer"
                },
                {
                    "name": "Tom Witkowski",
                    "email": "dev@gummibeer.de",
                    "homepage": "https://gummibeer.de",
                    "role": "Developer"
                }
            ],
            "description": "PHP Enums",
            "homepage": "https://github.com/spatie/enum",
            "keywords": [
                "enum",
                "enumerable",
                "spatie"
            ],
            "support": {
                "docs": "https://docs.spatie.be/enum",
                "issues": "https://github.com/spatie/enum/issues",
                "source": "https://github.com/spatie/enum"
            },
            "funding": [
                {
                    "url": "https://spatie.be/open-source/support-us",
                    "type": "custom"
                },
                {
                    "url": "https://github.com/spatie",
                    "type": "github"
                }
            ],
            "time": "2021-11-25T11:30:17+00:00"
        },
        {
            "name": "spatie/laravel-enum",
            "version": "2.5.2",
            "source": {
                "type": "git",
                "url": "https://github.com/spatie/laravel-enum.git",
                "reference": "dd3d3462d5c0d31d61db2120292e87f1ed234de3"
            },
            "dist": {
                "type": "zip",
                "url": "https://api.github.com/repos/spatie/laravel-enum/zipball/dd3d3462d5c0d31d61db2120292e87f1ed234de3",
                "reference": "dd3d3462d5c0d31d61db2120292e87f1ed234de3",
                "shasum": ""
            },
            "require": {
                "ext-json": "*",
                "illuminate/console": "^8.0",
                "illuminate/contracts": "^8.0",
                "illuminate/database": "^8.0",
                "illuminate/http": "^8.0",
                "illuminate/support": "^8.0",
                "php": "^7.4 || ^8.0",
                "spatie/enum": "^3.9"
            },
            "conflict": {
                "bensampo/laravel-enum": "*"
            },
            "require-dev": {
                "fakerphp/faker": "^1.9.1",
                "mockery/mockery": "^1.4.0",
                "orchestra/testbench": "^6.0",
                "phpunit/phpunit": "^9.3",
                "vimeo/psalm": "^4.0"
            },
            "suggest": {
                "fzaninotto/faker": "^1.9.1"
            },
            "type": "library",
            "extra": {
                "laravel": {
                    "providers": [
                        "Spatie\\Enum\\Laravel\\EnumServiceProvider"
                    ]
                }
            },
            "autoload": {
                "psr-4": {
                    "Spatie\\Enum\\Laravel\\": "src"
                }
            },
            "notification-url": "https://packagist.org/downloads/",
            "license": [
                "MIT"
            ],
            "authors": [
                {
                    "name": "Brent Roose",
                    "email": "brent@spatie.be",
                    "homepage": "https://spatie.be",
                    "role": "Developer"
                },
                {
                    "name": "Tom Witkowski",
                    "email": "dev@gummibeer.de",
                    "homepage": "https://gummibeer.de",
                    "role": "Developer"
                }
            ],
            "description": "Laravel Enum support",
            "homepage": "https://github.com/spatie/laravel-enum",
            "keywords": [
                "enum",
                "laravel",
                "laravel-enum",
                "spatie"
            ],
            "support": {
                "issues": "https://github.com/spatie/laravel-enum/issues",
                "source": "https://github.com/spatie/laravel-enum/tree/2.5.2"
            },
            "funding": [
                {
                    "url": "https://spatie.be/open-source/support-us",
                    "type": "custom"
                },
                {
                    "url": "https://github.com/spatie",
                    "type": "github"
                }
            ],
            "time": "2021-07-24T20:11:47+00:00"
        },
        {
<<<<<<< HEAD
=======
            "name": "staudenmeir/laravel-merged-relations",
            "version": "v1.4.3",
            "source": {
                "type": "git",
                "url": "https://github.com/staudenmeir/laravel-merged-relations.git",
                "reference": "95c2a25b794fa522553bff65f12c13df528afe27"
            },
            "dist": {
                "type": "zip",
                "url": "https://api.github.com/repos/staudenmeir/laravel-merged-relations/zipball/95c2a25b794fa522553bff65f12c13df528afe27",
                "reference": "95c2a25b794fa522553bff65f12c13df528afe27",
                "shasum": ""
            },
            "require": {
                "illuminate/database": "^8.0",
                "php": "^7.3|^8.0",
                "staudenmeir/laravel-migration-views": "^1.5"
            },
            "require-dev": {
                "illuminate/pagination": "^8.0",
                "phpunit/phpunit": "^9.3"
            },
            "type": "library",
            "autoload": {
                "psr-4": {
                    "Staudenmeir\\LaravelMergedRelations\\": "src/"
                }
            },
            "notification-url": "https://packagist.org/downloads/",
            "license": [
                "MIT"
            ],
            "authors": [
                {
                    "name": "Jonas Staudenmeir",
                    "email": "mail@jonas-staudenmeir.de"
                }
            ],
            "description": "Merged Laravel Eloquent relationships",
            "support": {
                "issues": "https://github.com/staudenmeir/laravel-merged-relations/issues",
                "source": "https://github.com/staudenmeir/laravel-merged-relations/tree/v1.4.3"
            },
            "time": "2022-01-23T16:57:27+00:00"
        },
        {
            "name": "staudenmeir/laravel-migration-views",
            "version": "v1.5.1",
            "source": {
                "type": "git",
                "url": "https://github.com/staudenmeir/laravel-migration-views.git",
                "reference": "57c4731a72bb805f5373c516458c81867e4bbf87"
            },
            "dist": {
                "type": "zip",
                "url": "https://api.github.com/repos/staudenmeir/laravel-migration-views/zipball/57c4731a72bb805f5373c516458c81867e4bbf87",
                "reference": "57c4731a72bb805f5373c516458c81867e4bbf87",
                "shasum": ""
            },
            "require": {
                "illuminate/database": "^8.0",
                "php": "^7.3|^8.0"
            },
            "require-dev": {
                "laravel/homestead": "^11.0",
                "phpunit/phpunit": "^9.3"
            },
            "type": "library",
            "autoload": {
                "psr-4": {
                    "Staudenmeir\\LaravelMigrationViews\\": "src/"
                }
            },
            "notification-url": "https://packagist.org/downloads/",
            "license": [
                "MIT"
            ],
            "authors": [
                {
                    "name": "Jonas Staudenmeir",
                    "email": "mail@jonas-staudenmeir.de"
                }
            ],
            "description": "Laravel database migrations with SQL views",
            "support": {
                "issues": "https://github.com/staudenmeir/laravel-migration-views/issues",
                "source": "https://github.com/staudenmeir/laravel-migration-views/tree/v1.5.1"
            },
            "time": "2020-11-25T19:44:53+00:00"
        },
        {
>>>>>>> 65097944
            "name": "swiftmailer/swiftmailer",
            "version": "v6.3.0",
            "source": {
                "type": "git",
                "url": "https://github.com/swiftmailer/swiftmailer.git",
                "reference": "8a5d5072dca8f48460fce2f4131fcc495eec654c"
            },
            "dist": {
                "type": "zip",
                "url": "https://api.github.com/repos/swiftmailer/swiftmailer/zipball/8a5d5072dca8f48460fce2f4131fcc495eec654c",
                "reference": "8a5d5072dca8f48460fce2f4131fcc495eec654c",
                "shasum": ""
            },
            "require": {
                "egulias/email-validator": "^2.0|^3.1",
                "php": ">=7.0.0",
                "symfony/polyfill-iconv": "^1.0",
                "symfony/polyfill-intl-idn": "^1.10",
                "symfony/polyfill-mbstring": "^1.0"
            },
            "require-dev": {
                "mockery/mockery": "^1.0",
                "symfony/phpunit-bridge": "^4.4|^5.4"
            },
            "suggest": {
                "ext-intl": "Needed to support internationalized email addresses"
            },
            "type": "library",
            "extra": {
                "branch-alias": {
                    "dev-master": "6.2-dev"
                }
            },
            "autoload": {
                "files": [
                    "lib/swift_required.php"
                ]
            },
            "notification-url": "https://packagist.org/downloads/",
            "license": [
                "MIT"
            ],
            "authors": [
                {
                    "name": "Chris Corbyn"
                },
                {
                    "name": "Fabien Potencier",
                    "email": "fabien@symfony.com"
                }
            ],
            "description": "Swiftmailer, free feature-rich PHP mailer",
            "homepage": "https://swiftmailer.symfony.com",
            "keywords": [
                "email",
                "mail",
                "mailer"
            ],
            "support": {
                "issues": "https://github.com/swiftmailer/swiftmailer/issues",
                "source": "https://github.com/swiftmailer/swiftmailer/tree/v6.3.0"
            },
            "funding": [
                {
                    "url": "https://github.com/fabpot",
                    "type": "github"
                },
                {
                    "url": "https://tidelift.com/funding/github/packagist/swiftmailer/swiftmailer",
                    "type": "tidelift"
                }
            ],
            "abandoned": "symfony/mailer",
            "time": "2021-10-18T15:26:12+00:00"
        },
        {
            "name": "symfony/console",
            "version": "v5.4.2",
            "source": {
                "type": "git",
                "url": "https://github.com/symfony/console.git",
                "reference": "a2c6b7ced2eb7799a35375fb9022519282b5405e"
            },
            "dist": {
                "type": "zip",
                "url": "https://api.github.com/repos/symfony/console/zipball/a2c6b7ced2eb7799a35375fb9022519282b5405e",
                "reference": "a2c6b7ced2eb7799a35375fb9022519282b5405e",
                "shasum": ""
            },
            "require": {
                "php": ">=7.2.5",
                "symfony/deprecation-contracts": "^2.1|^3",
                "symfony/polyfill-mbstring": "~1.0",
                "symfony/polyfill-php73": "^1.9",
                "symfony/polyfill-php80": "^1.16",
                "symfony/service-contracts": "^1.1|^2|^3",
                "symfony/string": "^5.1|^6.0"
            },
            "conflict": {
                "psr/log": ">=3",
                "symfony/dependency-injection": "<4.4",
                "symfony/dotenv": "<5.1",
                "symfony/event-dispatcher": "<4.4",
                "symfony/lock": "<4.4",
                "symfony/process": "<4.4"
            },
            "provide": {
                "psr/log-implementation": "1.0|2.0"
            },
            "require-dev": {
                "psr/log": "^1|^2",
                "symfony/config": "^4.4|^5.0|^6.0",
                "symfony/dependency-injection": "^4.4|^5.0|^6.0",
                "symfony/event-dispatcher": "^4.4|^5.0|^6.0",
                "symfony/lock": "^4.4|^5.0|^6.0",
                "symfony/process": "^4.4|^5.0|^6.0",
                "symfony/var-dumper": "^4.4|^5.0|^6.0"
            },
            "suggest": {
                "psr/log": "For using the console logger",
                "symfony/event-dispatcher": "",
                "symfony/lock": "",
                "symfony/process": ""
            },
            "type": "library",
            "autoload": {
                "psr-4": {
                    "Symfony\\Component\\Console\\": ""
                },
                "exclude-from-classmap": [
                    "/Tests/"
                ]
            },
            "notification-url": "https://packagist.org/downloads/",
            "license": [
                "MIT"
            ],
            "authors": [
                {
                    "name": "Fabien Potencier",
                    "email": "fabien@symfony.com"
                },
                {
                    "name": "Symfony Community",
                    "homepage": "https://symfony.com/contributors"
                }
            ],
            "description": "Eases the creation of beautiful and testable command line interfaces",
            "homepage": "https://symfony.com",
            "keywords": [
                "cli",
                "command line",
                "console",
                "terminal"
            ],
            "support": {
                "source": "https://github.com/symfony/console/tree/v5.4.2"
            },
            "funding": [
                {
                    "url": "https://symfony.com/sponsor",
                    "type": "custom"
                },
                {
                    "url": "https://github.com/fabpot",
                    "type": "github"
                },
                {
                    "url": "https://tidelift.com/funding/github/packagist/symfony/symfony",
                    "type": "tidelift"
                }
            ],
            "time": "2021-12-20T16:11:12+00:00"
        },
        {
            "name": "symfony/css-selector",
            "version": "v6.0.2",
            "source": {
                "type": "git",
                "url": "https://github.com/symfony/css-selector.git",
                "reference": "380f86c1a9830226f42a08b5926f18aed4195f25"
            },
            "dist": {
                "type": "zip",
                "url": "https://api.github.com/repos/symfony/css-selector/zipball/380f86c1a9830226f42a08b5926f18aed4195f25",
                "reference": "380f86c1a9830226f42a08b5926f18aed4195f25",
                "shasum": ""
            },
            "require": {
                "php": ">=8.0.2"
            },
            "type": "library",
            "autoload": {
                "psr-4": {
                    "Symfony\\Component\\CssSelector\\": ""
                },
                "exclude-from-classmap": [
                    "/Tests/"
                ]
            },
            "notification-url": "https://packagist.org/downloads/",
            "license": [
                "MIT"
            ],
            "authors": [
                {
                    "name": "Fabien Potencier",
                    "email": "fabien@symfony.com"
                },
                {
                    "name": "Jean-François Simon",
                    "email": "jeanfrancois.simon@sensiolabs.com"
                },
                {
                    "name": "Symfony Community",
                    "homepage": "https://symfony.com/contributors"
                }
            ],
            "description": "Converts CSS selectors to XPath expressions",
            "homepage": "https://symfony.com",
            "support": {
                "source": "https://github.com/symfony/css-selector/tree/v6.0.2"
            },
            "funding": [
                {
                    "url": "https://symfony.com/sponsor",
                    "type": "custom"
                },
                {
                    "url": "https://github.com/fabpot",
                    "type": "github"
                },
                {
                    "url": "https://tidelift.com/funding/github/packagist/symfony/symfony",
                    "type": "tidelift"
                }
            ],
            "time": "2021-12-16T22:13:01+00:00"
        },
        {
            "name": "symfony/deprecation-contracts",
            "version": "v3.0.0",
            "source": {
                "type": "git",
                "url": "https://github.com/symfony/deprecation-contracts.git",
                "reference": "c726b64c1ccfe2896cb7df2e1331c357ad1c8ced"
            },
            "dist": {
                "type": "zip",
                "url": "https://api.github.com/repos/symfony/deprecation-contracts/zipball/c726b64c1ccfe2896cb7df2e1331c357ad1c8ced",
                "reference": "c726b64c1ccfe2896cb7df2e1331c357ad1c8ced",
                "shasum": ""
            },
            "require": {
                "php": ">=8.0.2"
            },
            "type": "library",
            "extra": {
                "branch-alias": {
                    "dev-main": "3.0-dev"
                },
                "thanks": {
                    "name": "symfony/contracts",
                    "url": "https://github.com/symfony/contracts"
                }
            },
            "autoload": {
                "files": [
                    "function.php"
                ]
            },
            "notification-url": "https://packagist.org/downloads/",
            "license": [
                "MIT"
            ],
            "authors": [
                {
                    "name": "Nicolas Grekas",
                    "email": "p@tchwork.com"
                },
                {
                    "name": "Symfony Community",
                    "homepage": "https://symfony.com/contributors"
                }
            ],
            "description": "A generic function and convention to trigger deprecation notices",
            "homepage": "https://symfony.com",
            "support": {
                "source": "https://github.com/symfony/deprecation-contracts/tree/v3.0.0"
            },
            "funding": [
                {
                    "url": "https://symfony.com/sponsor",
                    "type": "custom"
                },
                {
                    "url": "https://github.com/fabpot",
                    "type": "github"
                },
                {
                    "url": "https://tidelift.com/funding/github/packagist/symfony/symfony",
                    "type": "tidelift"
                }
            ],
            "time": "2021-11-01T23:48:49+00:00"
        },
        {
            "name": "symfony/error-handler",
            "version": "v5.4.2",
            "source": {
                "type": "git",
                "url": "https://github.com/symfony/error-handler.git",
                "reference": "e0c0dd0f9d4120a20158fc9aec2367d07d38bc56"
            },
            "dist": {
                "type": "zip",
                "url": "https://api.github.com/repos/symfony/error-handler/zipball/e0c0dd0f9d4120a20158fc9aec2367d07d38bc56",
                "reference": "e0c0dd0f9d4120a20158fc9aec2367d07d38bc56",
                "shasum": ""
            },
            "require": {
                "php": ">=7.2.5",
                "psr/log": "^1|^2|^3",
                "symfony/var-dumper": "^4.4|^5.0|^6.0"
            },
            "require-dev": {
                "symfony/deprecation-contracts": "^2.1|^3",
                "symfony/http-kernel": "^4.4|^5.0|^6.0",
                "symfony/serializer": "^4.4|^5.0|^6.0"
            },
            "bin": [
                "Resources/bin/patch-type-declarations"
            ],
            "type": "library",
            "autoload": {
                "psr-4": {
                    "Symfony\\Component\\ErrorHandler\\": ""
                },
                "exclude-from-classmap": [
                    "/Tests/"
                ]
            },
            "notification-url": "https://packagist.org/downloads/",
            "license": [
                "MIT"
            ],
            "authors": [
                {
                    "name": "Fabien Potencier",
                    "email": "fabien@symfony.com"
                },
                {
                    "name": "Symfony Community",
                    "homepage": "https://symfony.com/contributors"
                }
            ],
            "description": "Provides tools to manage errors and ease debugging PHP code",
            "homepage": "https://symfony.com",
            "support": {
                "source": "https://github.com/symfony/error-handler/tree/v5.4.2"
            },
            "funding": [
                {
                    "url": "https://symfony.com/sponsor",
                    "type": "custom"
                },
                {
                    "url": "https://github.com/fabpot",
                    "type": "github"
                },
                {
                    "url": "https://tidelift.com/funding/github/packagist/symfony/symfony",
                    "type": "tidelift"
                }
            ],
            "time": "2021-12-19T20:02:00+00:00"
        },
        {
            "name": "symfony/event-dispatcher",
            "version": "v6.0.2",
            "source": {
                "type": "git",
                "url": "https://github.com/symfony/event-dispatcher.git",
                "reference": "7093f25359e2750bfe86842c80c4e4a6a852d05c"
            },
            "dist": {
                "type": "zip",
                "url": "https://api.github.com/repos/symfony/event-dispatcher/zipball/7093f25359e2750bfe86842c80c4e4a6a852d05c",
                "reference": "7093f25359e2750bfe86842c80c4e4a6a852d05c",
                "shasum": ""
            },
            "require": {
                "php": ">=8.0.2",
                "symfony/event-dispatcher-contracts": "^2|^3"
            },
            "conflict": {
                "symfony/dependency-injection": "<5.4"
            },
            "provide": {
                "psr/event-dispatcher-implementation": "1.0",
                "symfony/event-dispatcher-implementation": "2.0|3.0"
            },
            "require-dev": {
                "psr/log": "^1|^2|^3",
                "symfony/config": "^5.4|^6.0",
                "symfony/dependency-injection": "^5.4|^6.0",
                "symfony/error-handler": "^5.4|^6.0",
                "symfony/expression-language": "^5.4|^6.0",
                "symfony/http-foundation": "^5.4|^6.0",
                "symfony/service-contracts": "^1.1|^2|^3",
                "symfony/stopwatch": "^5.4|^6.0"
            },
            "suggest": {
                "symfony/dependency-injection": "",
                "symfony/http-kernel": ""
            },
            "type": "library",
            "autoload": {
                "psr-4": {
                    "Symfony\\Component\\EventDispatcher\\": ""
                },
                "exclude-from-classmap": [
                    "/Tests/"
                ]
            },
            "notification-url": "https://packagist.org/downloads/",
            "license": [
                "MIT"
            ],
            "authors": [
                {
                    "name": "Fabien Potencier",
                    "email": "fabien@symfony.com"
                },
                {
                    "name": "Symfony Community",
                    "homepage": "https://symfony.com/contributors"
                }
            ],
            "description": "Provides tools that allow your application components to communicate with each other by dispatching events and listening to them",
            "homepage": "https://symfony.com",
            "support": {
                "source": "https://github.com/symfony/event-dispatcher/tree/v6.0.2"
            },
            "funding": [
                {
                    "url": "https://symfony.com/sponsor",
                    "type": "custom"
                },
                {
                    "url": "https://github.com/fabpot",
                    "type": "github"
                },
                {
                    "url": "https://tidelift.com/funding/github/packagist/symfony/symfony",
                    "type": "tidelift"
                }
            ],
            "time": "2021-12-21T10:43:13+00:00"
        },
        {
            "name": "symfony/event-dispatcher-contracts",
            "version": "v3.0.0",
            "source": {
                "type": "git",
                "url": "https://github.com/symfony/event-dispatcher-contracts.git",
                "reference": "aa5422287b75594b90ee9cd807caf8f0df491385"
            },
            "dist": {
                "type": "zip",
                "url": "https://api.github.com/repos/symfony/event-dispatcher-contracts/zipball/aa5422287b75594b90ee9cd807caf8f0df491385",
                "reference": "aa5422287b75594b90ee9cd807caf8f0df491385",
                "shasum": ""
            },
            "require": {
                "php": ">=8.0.2",
                "psr/event-dispatcher": "^1"
            },
            "suggest": {
                "symfony/event-dispatcher-implementation": ""
            },
            "type": "library",
            "extra": {
                "branch-alias": {
                    "dev-main": "3.0-dev"
                },
                "thanks": {
                    "name": "symfony/contracts",
                    "url": "https://github.com/symfony/contracts"
                }
            },
            "autoload": {
                "psr-4": {
                    "Symfony\\Contracts\\EventDispatcher\\": ""
                }
            },
            "notification-url": "https://packagist.org/downloads/",
            "license": [
                "MIT"
            ],
            "authors": [
                {
                    "name": "Nicolas Grekas",
                    "email": "p@tchwork.com"
                },
                {
                    "name": "Symfony Community",
                    "homepage": "https://symfony.com/contributors"
                }
            ],
            "description": "Generic abstractions related to dispatching event",
            "homepage": "https://symfony.com",
            "keywords": [
                "abstractions",
                "contracts",
                "decoupling",
                "interfaces",
                "interoperability",
                "standards"
            ],
            "support": {
                "source": "https://github.com/symfony/event-dispatcher-contracts/tree/v3.0.0"
            },
            "funding": [
                {
                    "url": "https://symfony.com/sponsor",
                    "type": "custom"
                },
                {
                    "url": "https://github.com/fabpot",
                    "type": "github"
                },
                {
                    "url": "https://tidelift.com/funding/github/packagist/symfony/symfony",
                    "type": "tidelift"
                }
            ],
            "time": "2021-07-15T12:33:35+00:00"
        },
        {
            "name": "symfony/finder",
            "version": "v5.4.2",
            "source": {
                "type": "git",
                "url": "https://github.com/symfony/finder.git",
                "reference": "e77046c252be48c48a40816187ed527703c8f76c"
            },
            "dist": {
                "type": "zip",
                "url": "https://api.github.com/repos/symfony/finder/zipball/e77046c252be48c48a40816187ed527703c8f76c",
                "reference": "e77046c252be48c48a40816187ed527703c8f76c",
                "shasum": ""
            },
            "require": {
                "php": ">=7.2.5",
                "symfony/deprecation-contracts": "^2.1|^3",
                "symfony/polyfill-php80": "^1.16"
            },
            "type": "library",
            "autoload": {
                "psr-4": {
                    "Symfony\\Component\\Finder\\": ""
                },
                "exclude-from-classmap": [
                    "/Tests/"
                ]
            },
            "notification-url": "https://packagist.org/downloads/",
            "license": [
                "MIT"
            ],
            "authors": [
                {
                    "name": "Fabien Potencier",
                    "email": "fabien@symfony.com"
                },
                {
                    "name": "Symfony Community",
                    "homepage": "https://symfony.com/contributors"
                }
            ],
            "description": "Finds files and directories via an intuitive fluent interface",
            "homepage": "https://symfony.com",
            "support": {
                "source": "https://github.com/symfony/finder/tree/v5.4.2"
            },
            "funding": [
                {
                    "url": "https://symfony.com/sponsor",
                    "type": "custom"
                },
                {
                    "url": "https://github.com/fabpot",
                    "type": "github"
                },
                {
                    "url": "https://tidelift.com/funding/github/packagist/symfony/symfony",
                    "type": "tidelift"
                }
            ],
            "time": "2021-12-15T11:06:13+00:00"
        },
        {
            "name": "symfony/http-foundation",
            "version": "v5.4.2",
            "source": {
                "type": "git",
                "url": "https://github.com/symfony/http-foundation.git",
                "reference": "ce952af52877eaf3eab5d0c08cc0ea865ed37313"
            },
            "dist": {
                "type": "zip",
                "url": "https://api.github.com/repos/symfony/http-foundation/zipball/ce952af52877eaf3eab5d0c08cc0ea865ed37313",
                "reference": "ce952af52877eaf3eab5d0c08cc0ea865ed37313",
                "shasum": ""
            },
            "require": {
                "php": ">=7.2.5",
                "symfony/deprecation-contracts": "^2.1|^3",
                "symfony/polyfill-mbstring": "~1.1",
                "symfony/polyfill-php80": "^1.16"
            },
            "require-dev": {
                "predis/predis": "~1.0",
                "symfony/cache": "^4.4|^5.0|^6.0",
                "symfony/expression-language": "^4.4|^5.0|^6.0",
                "symfony/mime": "^4.4|^5.0|^6.0"
            },
            "suggest": {
                "symfony/mime": "To use the file extension guesser"
            },
            "type": "library",
            "autoload": {
                "psr-4": {
                    "Symfony\\Component\\HttpFoundation\\": ""
                },
                "exclude-from-classmap": [
                    "/Tests/"
                ]
            },
            "notification-url": "https://packagist.org/downloads/",
            "license": [
                "MIT"
            ],
            "authors": [
                {
                    "name": "Fabien Potencier",
                    "email": "fabien@symfony.com"
                },
                {
                    "name": "Symfony Community",
                    "homepage": "https://symfony.com/contributors"
                }
            ],
            "description": "Defines an object-oriented layer for the HTTP specification",
            "homepage": "https://symfony.com",
            "support": {
                "source": "https://github.com/symfony/http-foundation/tree/v5.4.2"
            },
            "funding": [
                {
                    "url": "https://symfony.com/sponsor",
                    "type": "custom"
                },
                {
                    "url": "https://github.com/fabpot",
                    "type": "github"
                },
                {
                    "url": "https://tidelift.com/funding/github/packagist/symfony/symfony",
                    "type": "tidelift"
                }
            ],
            "time": "2021-12-28T17:15:56+00:00"
        },
        {
            "name": "symfony/http-kernel",
            "version": "v5.4.2",
            "source": {
                "type": "git",
                "url": "https://github.com/symfony/http-kernel.git",
                "reference": "35b7e9868953e0d1df84320bb063543369e43ef5"
            },
            "dist": {
                "type": "zip",
                "url": "https://api.github.com/repos/symfony/http-kernel/zipball/35b7e9868953e0d1df84320bb063543369e43ef5",
                "reference": "35b7e9868953e0d1df84320bb063543369e43ef5",
                "shasum": ""
            },
            "require": {
                "php": ">=7.2.5",
                "psr/log": "^1|^2",
                "symfony/deprecation-contracts": "^2.1|^3",
                "symfony/error-handler": "^4.4|^5.0|^6.0",
                "symfony/event-dispatcher": "^5.0|^6.0",
                "symfony/http-foundation": "^5.3.7|^6.0",
                "symfony/polyfill-ctype": "^1.8",
                "symfony/polyfill-php73": "^1.9",
                "symfony/polyfill-php80": "^1.16"
            },
            "conflict": {
                "symfony/browser-kit": "<5.4",
                "symfony/cache": "<5.0",
                "symfony/config": "<5.0",
                "symfony/console": "<4.4",
                "symfony/dependency-injection": "<5.3",
                "symfony/doctrine-bridge": "<5.0",
                "symfony/form": "<5.0",
                "symfony/http-client": "<5.0",
                "symfony/mailer": "<5.0",
                "symfony/messenger": "<5.0",
                "symfony/translation": "<5.0",
                "symfony/twig-bridge": "<5.0",
                "symfony/validator": "<5.0",
                "twig/twig": "<2.13"
            },
            "provide": {
                "psr/log-implementation": "1.0|2.0"
            },
            "require-dev": {
                "psr/cache": "^1.0|^2.0|^3.0",
                "symfony/browser-kit": "^5.4|^6.0",
                "symfony/config": "^5.0|^6.0",
                "symfony/console": "^4.4|^5.0|^6.0",
                "symfony/css-selector": "^4.4|^5.0|^6.0",
                "symfony/dependency-injection": "^5.3|^6.0",
                "symfony/dom-crawler": "^4.4|^5.0|^6.0",
                "symfony/expression-language": "^4.4|^5.0|^6.0",
                "symfony/finder": "^4.4|^5.0|^6.0",
                "symfony/http-client-contracts": "^1.1|^2|^3",
                "symfony/process": "^4.4|^5.0|^6.0",
                "symfony/routing": "^4.4|^5.0|^6.0",
                "symfony/stopwatch": "^4.4|^5.0|^6.0",
                "symfony/translation": "^4.4|^5.0|^6.0",
                "symfony/translation-contracts": "^1.1|^2|^3",
                "twig/twig": "^2.13|^3.0.4"
            },
            "suggest": {
                "symfony/browser-kit": "",
                "symfony/config": "",
                "symfony/console": "",
                "symfony/dependency-injection": ""
            },
            "type": "library",
            "autoload": {
                "psr-4": {
                    "Symfony\\Component\\HttpKernel\\": ""
                },
                "exclude-from-classmap": [
                    "/Tests/"
                ]
            },
            "notification-url": "https://packagist.org/downloads/",
            "license": [
                "MIT"
            ],
            "authors": [
                {
                    "name": "Fabien Potencier",
                    "email": "fabien@symfony.com"
                },
                {
                    "name": "Symfony Community",
                    "homepage": "https://symfony.com/contributors"
                }
            ],
            "description": "Provides a structured process for converting a Request into a Response",
            "homepage": "https://symfony.com",
            "support": {
                "source": "https://github.com/symfony/http-kernel/tree/v5.4.2"
            },
            "funding": [
                {
                    "url": "https://symfony.com/sponsor",
                    "type": "custom"
                },
                {
                    "url": "https://github.com/fabpot",
                    "type": "github"
                },
                {
                    "url": "https://tidelift.com/funding/github/packagist/symfony/symfony",
                    "type": "tidelift"
                }
            ],
            "time": "2021-12-29T13:20:26+00:00"
        },
        {
            "name": "symfony/mime",
            "version": "v5.4.2",
            "source": {
                "type": "git",
                "url": "https://github.com/symfony/mime.git",
                "reference": "1bfd938cf9562822c05c4d00e8f92134d3c8e42d"
            },
            "dist": {
                "type": "zip",
                "url": "https://api.github.com/repos/symfony/mime/zipball/1bfd938cf9562822c05c4d00e8f92134d3c8e42d",
                "reference": "1bfd938cf9562822c05c4d00e8f92134d3c8e42d",
                "shasum": ""
            },
            "require": {
                "php": ">=7.2.5",
                "symfony/deprecation-contracts": "^2.1|^3",
                "symfony/polyfill-intl-idn": "^1.10",
                "symfony/polyfill-mbstring": "^1.0",
                "symfony/polyfill-php80": "^1.16"
            },
            "conflict": {
                "egulias/email-validator": "~3.0.0",
                "phpdocumentor/reflection-docblock": "<3.2.2",
                "phpdocumentor/type-resolver": "<1.4.0",
                "symfony/mailer": "<4.4"
            },
            "require-dev": {
                "egulias/email-validator": "^2.1.10|^3.1",
                "phpdocumentor/reflection-docblock": "^3.0|^4.0|^5.0",
                "symfony/dependency-injection": "^4.4|^5.0|^6.0",
                "symfony/property-access": "^4.4|^5.1|^6.0",
                "symfony/property-info": "^4.4|^5.1|^6.0",
                "symfony/serializer": "^5.2|^6.0"
            },
            "type": "library",
            "autoload": {
                "psr-4": {
                    "Symfony\\Component\\Mime\\": ""
                },
                "exclude-from-classmap": [
                    "/Tests/"
                ]
            },
            "notification-url": "https://packagist.org/downloads/",
            "license": [
                "MIT"
            ],
            "authors": [
                {
                    "name": "Fabien Potencier",
                    "email": "fabien@symfony.com"
                },
                {
                    "name": "Symfony Community",
                    "homepage": "https://symfony.com/contributors"
                }
            ],
            "description": "Allows manipulating MIME messages",
            "homepage": "https://symfony.com",
            "keywords": [
                "mime",
                "mime-type"
            ],
            "support": {
                "source": "https://github.com/symfony/mime/tree/v5.4.2"
            },
            "funding": [
                {
                    "url": "https://symfony.com/sponsor",
                    "type": "custom"
                },
                {
                    "url": "https://github.com/fabpot",
                    "type": "github"
                },
                {
                    "url": "https://tidelift.com/funding/github/packagist/symfony/symfony",
                    "type": "tidelift"
                }
            ],
            "time": "2021-12-28T17:15:56+00:00"
        },
        {
            "name": "symfony/polyfill-ctype",
            "version": "v1.24.0",
            "source": {
                "type": "git",
                "url": "https://github.com/symfony/polyfill-ctype.git",
                "reference": "30885182c981ab175d4d034db0f6f469898070ab"
            },
            "dist": {
                "type": "zip",
                "url": "https://api.github.com/repos/symfony/polyfill-ctype/zipball/30885182c981ab175d4d034db0f6f469898070ab",
                "reference": "30885182c981ab175d4d034db0f6f469898070ab",
                "shasum": ""
            },
            "require": {
                "php": ">=7.1"
            },
            "provide": {
                "ext-ctype": "*"
            },
            "suggest": {
                "ext-ctype": "For best performance"
            },
            "type": "library",
            "extra": {
                "branch-alias": {
                    "dev-main": "1.23-dev"
                },
                "thanks": {
                    "name": "symfony/polyfill",
                    "url": "https://github.com/symfony/polyfill"
                }
            },
            "autoload": {
                "psr-4": {
                    "Symfony\\Polyfill\\Ctype\\": ""
                },
                "files": [
                    "bootstrap.php"
                ]
            },
            "notification-url": "https://packagist.org/downloads/",
            "license": [
                "MIT"
            ],
            "authors": [
                {
                    "name": "Gert de Pagter",
                    "email": "BackEndTea@gmail.com"
                },
                {
                    "name": "Symfony Community",
                    "homepage": "https://symfony.com/contributors"
                }
            ],
            "description": "Symfony polyfill for ctype functions",
            "homepage": "https://symfony.com",
            "keywords": [
                "compatibility",
                "ctype",
                "polyfill",
                "portable"
            ],
            "support": {
                "source": "https://github.com/symfony/polyfill-ctype/tree/v1.24.0"
            },
            "funding": [
                {
                    "url": "https://symfony.com/sponsor",
                    "type": "custom"
                },
                {
                    "url": "https://github.com/fabpot",
                    "type": "github"
                },
                {
                    "url": "https://tidelift.com/funding/github/packagist/symfony/symfony",
                    "type": "tidelift"
                }
            ],
            "time": "2021-10-20T20:35:02+00:00"
        },
        {
            "name": "symfony/polyfill-iconv",
            "version": "v1.24.0",
            "source": {
                "type": "git",
                "url": "https://github.com/symfony/polyfill-iconv.git",
                "reference": "f1aed619e28cb077fc83fac8c4c0383578356e40"
            },
            "dist": {
                "type": "zip",
                "url": "https://api.github.com/repos/symfony/polyfill-iconv/zipball/f1aed619e28cb077fc83fac8c4c0383578356e40",
                "reference": "f1aed619e28cb077fc83fac8c4c0383578356e40",
                "shasum": ""
            },
            "require": {
                "php": ">=7.1"
            },
            "provide": {
                "ext-iconv": "*"
            },
            "suggest": {
                "ext-iconv": "For best performance"
            },
            "type": "library",
            "extra": {
                "branch-alias": {
                    "dev-main": "1.23-dev"
                },
                "thanks": {
                    "name": "symfony/polyfill",
                    "url": "https://github.com/symfony/polyfill"
                }
            },
            "autoload": {
                "psr-4": {
                    "Symfony\\Polyfill\\Iconv\\": ""
                },
                "files": [
                    "bootstrap.php"
                ]
            },
            "notification-url": "https://packagist.org/downloads/",
            "license": [
                "MIT"
            ],
            "authors": [
                {
                    "name": "Nicolas Grekas",
                    "email": "p@tchwork.com"
                },
                {
                    "name": "Symfony Community",
                    "homepage": "https://symfony.com/contributors"
                }
            ],
            "description": "Symfony polyfill for the Iconv extension",
            "homepage": "https://symfony.com",
            "keywords": [
                "compatibility",
                "iconv",
                "polyfill",
                "portable",
                "shim"
            ],
            "support": {
                "source": "https://github.com/symfony/polyfill-iconv/tree/v1.24.0"
            },
            "funding": [
                {
                    "url": "https://symfony.com/sponsor",
                    "type": "custom"
                },
                {
                    "url": "https://github.com/fabpot",
                    "type": "github"
                },
                {
                    "url": "https://tidelift.com/funding/github/packagist/symfony/symfony",
                    "type": "tidelift"
                }
            ],
            "time": "2022-01-04T09:04:05+00:00"
        },
        {
            "name": "symfony/polyfill-intl-grapheme",
            "version": "v1.24.0",
            "source": {
                "type": "git",
                "url": "https://github.com/symfony/polyfill-intl-grapheme.git",
                "reference": "81b86b50cf841a64252b439e738e97f4a34e2783"
            },
            "dist": {
                "type": "zip",
                "url": "https://api.github.com/repos/symfony/polyfill-intl-grapheme/zipball/81b86b50cf841a64252b439e738e97f4a34e2783",
                "reference": "81b86b50cf841a64252b439e738e97f4a34e2783",
                "shasum": ""
            },
            "require": {
                "php": ">=7.1"
            },
            "suggest": {
                "ext-intl": "For best performance"
            },
            "type": "library",
            "extra": {
                "branch-alias": {
                    "dev-main": "1.23-dev"
                },
                "thanks": {
                    "name": "symfony/polyfill",
                    "url": "https://github.com/symfony/polyfill"
                }
            },
            "autoload": {
                "psr-4": {
                    "Symfony\\Polyfill\\Intl\\Grapheme\\": ""
                },
                "files": [
                    "bootstrap.php"
                ]
            },
            "notification-url": "https://packagist.org/downloads/",
            "license": [
                "MIT"
            ],
            "authors": [
                {
                    "name": "Nicolas Grekas",
                    "email": "p@tchwork.com"
                },
                {
                    "name": "Symfony Community",
                    "homepage": "https://symfony.com/contributors"
                }
            ],
            "description": "Symfony polyfill for intl's grapheme_* functions",
            "homepage": "https://symfony.com",
            "keywords": [
                "compatibility",
                "grapheme",
                "intl",
                "polyfill",
                "portable",
                "shim"
            ],
            "support": {
                "source": "https://github.com/symfony/polyfill-intl-grapheme/tree/v1.24.0"
            },
            "funding": [
                {
                    "url": "https://symfony.com/sponsor",
                    "type": "custom"
                },
                {
                    "url": "https://github.com/fabpot",
                    "type": "github"
                },
                {
                    "url": "https://tidelift.com/funding/github/packagist/symfony/symfony",
                    "type": "tidelift"
                }
            ],
            "time": "2021-11-23T21:10:46+00:00"
        },
        {
            "name": "symfony/polyfill-intl-idn",
            "version": "v1.24.0",
            "source": {
                "type": "git",
                "url": "https://github.com/symfony/polyfill-intl-idn.git",
                "reference": "749045c69efb97c70d25d7463abba812e91f3a44"
            },
            "dist": {
                "type": "zip",
                "url": "https://api.github.com/repos/symfony/polyfill-intl-idn/zipball/749045c69efb97c70d25d7463abba812e91f3a44",
                "reference": "749045c69efb97c70d25d7463abba812e91f3a44",
                "shasum": ""
            },
            "require": {
                "php": ">=7.1",
                "symfony/polyfill-intl-normalizer": "^1.10",
                "symfony/polyfill-php72": "^1.10"
            },
            "suggest": {
                "ext-intl": "For best performance"
            },
            "type": "library",
            "extra": {
                "branch-alias": {
                    "dev-main": "1.23-dev"
                },
                "thanks": {
                    "name": "symfony/polyfill",
                    "url": "https://github.com/symfony/polyfill"
                }
            },
            "autoload": {
                "psr-4": {
                    "Symfony\\Polyfill\\Intl\\Idn\\": ""
                },
                "files": [
                    "bootstrap.php"
                ]
            },
            "notification-url": "https://packagist.org/downloads/",
            "license": [
                "MIT"
            ],
            "authors": [
                {
                    "name": "Laurent Bassin",
                    "email": "laurent@bassin.info"
                },
                {
                    "name": "Trevor Rowbotham",
                    "email": "trevor.rowbotham@pm.me"
                },
                {
                    "name": "Symfony Community",
                    "homepage": "https://symfony.com/contributors"
                }
            ],
            "description": "Symfony polyfill for intl's idn_to_ascii and idn_to_utf8 functions",
            "homepage": "https://symfony.com",
            "keywords": [
                "compatibility",
                "idn",
                "intl",
                "polyfill",
                "portable",
                "shim"
            ],
            "support": {
                "source": "https://github.com/symfony/polyfill-intl-idn/tree/v1.24.0"
            },
            "funding": [
                {
                    "url": "https://symfony.com/sponsor",
                    "type": "custom"
                },
                {
                    "url": "https://github.com/fabpot",
                    "type": "github"
                },
                {
                    "url": "https://tidelift.com/funding/github/packagist/symfony/symfony",
                    "type": "tidelift"
                }
            ],
            "time": "2021-09-14T14:02:44+00:00"
        },
        {
            "name": "symfony/polyfill-intl-normalizer",
            "version": "v1.24.0",
            "source": {
                "type": "git",
                "url": "https://github.com/symfony/polyfill-intl-normalizer.git",
                "reference": "8590a5f561694770bdcd3f9b5c69dde6945028e8"
            },
            "dist": {
                "type": "zip",
                "url": "https://api.github.com/repos/symfony/polyfill-intl-normalizer/zipball/8590a5f561694770bdcd3f9b5c69dde6945028e8",
                "reference": "8590a5f561694770bdcd3f9b5c69dde6945028e8",
                "shasum": ""
            },
            "require": {
                "php": ">=7.1"
            },
            "suggest": {
                "ext-intl": "For best performance"
            },
            "type": "library",
            "extra": {
                "branch-alias": {
                    "dev-main": "1.23-dev"
                },
                "thanks": {
                    "name": "symfony/polyfill",
                    "url": "https://github.com/symfony/polyfill"
                }
            },
            "autoload": {
                "psr-4": {
                    "Symfony\\Polyfill\\Intl\\Normalizer\\": ""
                },
                "files": [
                    "bootstrap.php"
                ],
                "classmap": [
                    "Resources/stubs"
                ]
            },
            "notification-url": "https://packagist.org/downloads/",
            "license": [
                "MIT"
            ],
            "authors": [
                {
                    "name": "Nicolas Grekas",
                    "email": "p@tchwork.com"
                },
                {
                    "name": "Symfony Community",
                    "homepage": "https://symfony.com/contributors"
                }
            ],
            "description": "Symfony polyfill for intl's Normalizer class and related functions",
            "homepage": "https://symfony.com",
            "keywords": [
                "compatibility",
                "intl",
                "normalizer",
                "polyfill",
                "portable",
                "shim"
            ],
            "support": {
                "source": "https://github.com/symfony/polyfill-intl-normalizer/tree/v1.24.0"
            },
            "funding": [
                {
                    "url": "https://symfony.com/sponsor",
                    "type": "custom"
                },
                {
                    "url": "https://github.com/fabpot",
                    "type": "github"
                },
                {
                    "url": "https://tidelift.com/funding/github/packagist/symfony/symfony",
                    "type": "tidelift"
                }
            ],
            "time": "2021-02-19T12:13:01+00:00"
        },
        {
            "name": "symfony/polyfill-mbstring",
            "version": "v1.24.0",
            "source": {
                "type": "git",
                "url": "https://github.com/symfony/polyfill-mbstring.git",
                "reference": "0abb51d2f102e00a4eefcf46ba7fec406d245825"
            },
            "dist": {
                "type": "zip",
                "url": "https://api.github.com/repos/symfony/polyfill-mbstring/zipball/0abb51d2f102e00a4eefcf46ba7fec406d245825",
                "reference": "0abb51d2f102e00a4eefcf46ba7fec406d245825",
                "shasum": ""
            },
            "require": {
                "php": ">=7.1"
            },
            "provide": {
                "ext-mbstring": "*"
            },
            "suggest": {
                "ext-mbstring": "For best performance"
            },
            "type": "library",
            "extra": {
                "branch-alias": {
                    "dev-main": "1.23-dev"
                },
                "thanks": {
                    "name": "symfony/polyfill",
                    "url": "https://github.com/symfony/polyfill"
                }
            },
            "autoload": {
                "psr-4": {
                    "Symfony\\Polyfill\\Mbstring\\": ""
                },
                "files": [
                    "bootstrap.php"
                ]
            },
            "notification-url": "https://packagist.org/downloads/",
            "license": [
                "MIT"
            ],
            "authors": [
                {
                    "name": "Nicolas Grekas",
                    "email": "p@tchwork.com"
                },
                {
                    "name": "Symfony Community",
                    "homepage": "https://symfony.com/contributors"
                }
            ],
            "description": "Symfony polyfill for the Mbstring extension",
            "homepage": "https://symfony.com",
            "keywords": [
                "compatibility",
                "mbstring",
                "polyfill",
                "portable",
                "shim"
            ],
            "support": {
                "source": "https://github.com/symfony/polyfill-mbstring/tree/v1.24.0"
            },
            "funding": [
                {
                    "url": "https://symfony.com/sponsor",
                    "type": "custom"
                },
                {
                    "url": "https://github.com/fabpot",
                    "type": "github"
                },
                {
                    "url": "https://tidelift.com/funding/github/packagist/symfony/symfony",
                    "type": "tidelift"
                }
            ],
            "time": "2021-11-30T18:21:41+00:00"
        },
        {
            "name": "symfony/polyfill-php72",
            "version": "v1.24.0",
            "source": {
                "type": "git",
                "url": "https://github.com/symfony/polyfill-php72.git",
                "reference": "9a142215a36a3888e30d0a9eeea9766764e96976"
            },
            "dist": {
                "type": "zip",
                "url": "https://api.github.com/repos/symfony/polyfill-php72/zipball/9a142215a36a3888e30d0a9eeea9766764e96976",
                "reference": "9a142215a36a3888e30d0a9eeea9766764e96976",
                "shasum": ""
            },
            "require": {
                "php": ">=7.1"
            },
            "type": "library",
            "extra": {
                "branch-alias": {
                    "dev-main": "1.23-dev"
                },
                "thanks": {
                    "name": "symfony/polyfill",
                    "url": "https://github.com/symfony/polyfill"
                }
            },
            "autoload": {
                "psr-4": {
                    "Symfony\\Polyfill\\Php72\\": ""
                },
                "files": [
                    "bootstrap.php"
                ]
            },
            "notification-url": "https://packagist.org/downloads/",
            "license": [
                "MIT"
            ],
            "authors": [
                {
                    "name": "Nicolas Grekas",
                    "email": "p@tchwork.com"
                },
                {
                    "name": "Symfony Community",
                    "homepage": "https://symfony.com/contributors"
                }
            ],
            "description": "Symfony polyfill backporting some PHP 7.2+ features to lower PHP versions",
            "homepage": "https://symfony.com",
            "keywords": [
                "compatibility",
                "polyfill",
                "portable",
                "shim"
            ],
            "support": {
                "source": "https://github.com/symfony/polyfill-php72/tree/v1.24.0"
            },
            "funding": [
                {
                    "url": "https://symfony.com/sponsor",
                    "type": "custom"
                },
                {
                    "url": "https://github.com/fabpot",
                    "type": "github"
                },
                {
                    "url": "https://tidelift.com/funding/github/packagist/symfony/symfony",
                    "type": "tidelift"
                }
            ],
            "time": "2021-05-27T09:17:38+00:00"
        },
        {
            "name": "symfony/polyfill-php73",
            "version": "v1.24.0",
            "source": {
                "type": "git",
                "url": "https://github.com/symfony/polyfill-php73.git",
                "reference": "cc5db0e22b3cb4111010e48785a97f670b350ca5"
            },
            "dist": {
                "type": "zip",
                "url": "https://api.github.com/repos/symfony/polyfill-php73/zipball/cc5db0e22b3cb4111010e48785a97f670b350ca5",
                "reference": "cc5db0e22b3cb4111010e48785a97f670b350ca5",
                "shasum": ""
            },
            "require": {
                "php": ">=7.1"
            },
            "type": "library",
            "extra": {
                "branch-alias": {
                    "dev-main": "1.23-dev"
                },
                "thanks": {
                    "name": "symfony/polyfill",
                    "url": "https://github.com/symfony/polyfill"
                }
            },
            "autoload": {
                "psr-4": {
                    "Symfony\\Polyfill\\Php73\\": ""
                },
                "files": [
                    "bootstrap.php"
                ],
                "classmap": [
                    "Resources/stubs"
                ]
            },
            "notification-url": "https://packagist.org/downloads/",
            "license": [
                "MIT"
            ],
            "authors": [
                {
                    "name": "Nicolas Grekas",
                    "email": "p@tchwork.com"
                },
                {
                    "name": "Symfony Community",
                    "homepage": "https://symfony.com/contributors"
                }
            ],
            "description": "Symfony polyfill backporting some PHP 7.3+ features to lower PHP versions",
            "homepage": "https://symfony.com",
            "keywords": [
                "compatibility",
                "polyfill",
                "portable",
                "shim"
            ],
            "support": {
                "source": "https://github.com/symfony/polyfill-php73/tree/v1.24.0"
            },
            "funding": [
                {
                    "url": "https://symfony.com/sponsor",
                    "type": "custom"
                },
                {
                    "url": "https://github.com/fabpot",
                    "type": "github"
                },
                {
                    "url": "https://tidelift.com/funding/github/packagist/symfony/symfony",
                    "type": "tidelift"
                }
            ],
            "time": "2021-06-05T21:20:04+00:00"
        },
        {
            "name": "symfony/polyfill-php80",
            "version": "v1.24.0",
            "source": {
                "type": "git",
                "url": "https://github.com/symfony/polyfill-php80.git",
                "reference": "57b712b08eddb97c762a8caa32c84e037892d2e9"
            },
            "dist": {
                "type": "zip",
                "url": "https://api.github.com/repos/symfony/polyfill-php80/zipball/57b712b08eddb97c762a8caa32c84e037892d2e9",
                "reference": "57b712b08eddb97c762a8caa32c84e037892d2e9",
                "shasum": ""
            },
            "require": {
                "php": ">=7.1"
            },
            "type": "library",
            "extra": {
                "branch-alias": {
                    "dev-main": "1.23-dev"
                },
                "thanks": {
                    "name": "symfony/polyfill",
                    "url": "https://github.com/symfony/polyfill"
                }
            },
            "autoload": {
                "psr-4": {
                    "Symfony\\Polyfill\\Php80\\": ""
                },
                "files": [
                    "bootstrap.php"
                ],
                "classmap": [
                    "Resources/stubs"
                ]
            },
            "notification-url": "https://packagist.org/downloads/",
            "license": [
                "MIT"
            ],
            "authors": [
                {
                    "name": "Ion Bazan",
                    "email": "ion.bazan@gmail.com"
                },
                {
                    "name": "Nicolas Grekas",
                    "email": "p@tchwork.com"
                },
                {
                    "name": "Symfony Community",
                    "homepage": "https://symfony.com/contributors"
                }
            ],
            "description": "Symfony polyfill backporting some PHP 8.0+ features to lower PHP versions",
            "homepage": "https://symfony.com",
            "keywords": [
                "compatibility",
                "polyfill",
                "portable",
                "shim"
            ],
            "support": {
                "source": "https://github.com/symfony/polyfill-php80/tree/v1.24.0"
            },
            "funding": [
                {
                    "url": "https://symfony.com/sponsor",
                    "type": "custom"
                },
                {
                    "url": "https://github.com/fabpot",
                    "type": "github"
                },
                {
                    "url": "https://tidelift.com/funding/github/packagist/symfony/symfony",
                    "type": "tidelift"
                }
            ],
            "time": "2021-09-13T13:58:33+00:00"
        },
        {
            "name": "symfony/polyfill-php81",
            "version": "v1.24.0",
            "source": {
                "type": "git",
                "url": "https://github.com/symfony/polyfill-php81.git",
                "reference": "5de4ba2d41b15f9bd0e19b2ab9674135813ec98f"
            },
            "dist": {
                "type": "zip",
                "url": "https://api.github.com/repos/symfony/polyfill-php81/zipball/5de4ba2d41b15f9bd0e19b2ab9674135813ec98f",
                "reference": "5de4ba2d41b15f9bd0e19b2ab9674135813ec98f",
                "shasum": ""
            },
            "require": {
                "php": ">=7.1"
            },
            "type": "library",
            "extra": {
                "branch-alias": {
                    "dev-main": "1.23-dev"
                },
                "thanks": {
                    "name": "symfony/polyfill",
                    "url": "https://github.com/symfony/polyfill"
                }
            },
            "autoload": {
                "psr-4": {
                    "Symfony\\Polyfill\\Php81\\": ""
                },
                "files": [
                    "bootstrap.php"
                ],
                "classmap": [
                    "Resources/stubs"
                ]
            },
            "notification-url": "https://packagist.org/downloads/",
            "license": [
                "MIT"
            ],
            "authors": [
                {
                    "name": "Nicolas Grekas",
                    "email": "p@tchwork.com"
                },
                {
                    "name": "Symfony Community",
                    "homepage": "https://symfony.com/contributors"
                }
            ],
            "description": "Symfony polyfill backporting some PHP 8.1+ features to lower PHP versions",
            "homepage": "https://symfony.com",
            "keywords": [
                "compatibility",
                "polyfill",
                "portable",
                "shim"
            ],
            "support": {
                "source": "https://github.com/symfony/polyfill-php81/tree/v1.24.0"
            },
            "funding": [
                {
                    "url": "https://symfony.com/sponsor",
                    "type": "custom"
                },
                {
                    "url": "https://github.com/fabpot",
                    "type": "github"
                },
                {
                    "url": "https://tidelift.com/funding/github/packagist/symfony/symfony",
                    "type": "tidelift"
                }
            ],
            "time": "2021-09-13T13:58:11+00:00"
        },
        {
            "name": "symfony/process",
            "version": "v5.4.2",
            "source": {
                "type": "git",
                "url": "https://github.com/symfony/process.git",
                "reference": "2b3ba8722c4aaf3e88011be5e7f48710088fb5e4"
            },
            "dist": {
                "type": "zip",
                "url": "https://api.github.com/repos/symfony/process/zipball/2b3ba8722c4aaf3e88011be5e7f48710088fb5e4",
                "reference": "2b3ba8722c4aaf3e88011be5e7f48710088fb5e4",
                "shasum": ""
            },
            "require": {
                "php": ">=7.2.5",
                "symfony/polyfill-php80": "^1.16"
            },
            "type": "library",
            "autoload": {
                "psr-4": {
                    "Symfony\\Component\\Process\\": ""
                },
                "exclude-from-classmap": [
                    "/Tests/"
                ]
            },
            "notification-url": "https://packagist.org/downloads/",
            "license": [
                "MIT"
            ],
            "authors": [
                {
                    "name": "Fabien Potencier",
                    "email": "fabien@symfony.com"
                },
                {
                    "name": "Symfony Community",
                    "homepage": "https://symfony.com/contributors"
                }
            ],
            "description": "Executes commands in sub-processes",
            "homepage": "https://symfony.com",
            "support": {
                "source": "https://github.com/symfony/process/tree/v5.4.2"
            },
            "funding": [
                {
                    "url": "https://symfony.com/sponsor",
                    "type": "custom"
                },
                {
                    "url": "https://github.com/fabpot",
                    "type": "github"
                },
                {
                    "url": "https://tidelift.com/funding/github/packagist/symfony/symfony",
                    "type": "tidelift"
                }
            ],
            "time": "2021-12-27T21:01:00+00:00"
        },
        {
            "name": "symfony/routing",
            "version": "v5.4.0",
            "source": {
                "type": "git",
                "url": "https://github.com/symfony/routing.git",
                "reference": "9eeae93c32ca86746e5d38f3679e9569981038b1"
            },
            "dist": {
                "type": "zip",
                "url": "https://api.github.com/repos/symfony/routing/zipball/9eeae93c32ca86746e5d38f3679e9569981038b1",
                "reference": "9eeae93c32ca86746e5d38f3679e9569981038b1",
                "shasum": ""
            },
            "require": {
                "php": ">=7.2.5",
                "symfony/deprecation-contracts": "^2.1|^3",
                "symfony/polyfill-php80": "^1.16"
            },
            "conflict": {
                "doctrine/annotations": "<1.12",
                "symfony/config": "<5.3",
                "symfony/dependency-injection": "<4.4",
                "symfony/yaml": "<4.4"
            },
            "require-dev": {
                "doctrine/annotations": "^1.12",
                "psr/log": "^1|^2|^3",
                "symfony/config": "^5.3|^6.0",
                "symfony/dependency-injection": "^4.4|^5.0|^6.0",
                "symfony/expression-language": "^4.4|^5.0|^6.0",
                "symfony/http-foundation": "^4.4|^5.0|^6.0",
                "symfony/yaml": "^4.4|^5.0|^6.0"
            },
            "suggest": {
                "symfony/config": "For using the all-in-one router or any loader",
                "symfony/expression-language": "For using expression matching",
                "symfony/http-foundation": "For using a Symfony Request object",
                "symfony/yaml": "For using the YAML loader"
            },
            "type": "library",
            "autoload": {
                "psr-4": {
                    "Symfony\\Component\\Routing\\": ""
                },
                "exclude-from-classmap": [
                    "/Tests/"
                ]
            },
            "notification-url": "https://packagist.org/downloads/",
            "license": [
                "MIT"
            ],
            "authors": [
                {
                    "name": "Fabien Potencier",
                    "email": "fabien@symfony.com"
                },
                {
                    "name": "Symfony Community",
                    "homepage": "https://symfony.com/contributors"
                }
            ],
            "description": "Maps an HTTP request to a set of configuration variables",
            "homepage": "https://symfony.com",
            "keywords": [
                "router",
                "routing",
                "uri",
                "url"
            ],
            "support": {
                "source": "https://github.com/symfony/routing/tree/v5.4.0"
            },
            "funding": [
                {
                    "url": "https://symfony.com/sponsor",
                    "type": "custom"
                },
                {
                    "url": "https://github.com/fabpot",
                    "type": "github"
                },
                {
                    "url": "https://tidelift.com/funding/github/packagist/symfony/symfony",
                    "type": "tidelift"
                }
            ],
            "time": "2021-11-23T10:19:22+00:00"
        },
        {
            "name": "symfony/service-contracts",
            "version": "v2.4.1",
            "source": {
                "type": "git",
                "url": "https://github.com/symfony/service-contracts.git",
                "reference": "d664541b99d6fb0247ec5ff32e87238582236204"
            },
            "dist": {
                "type": "zip",
                "url": "https://api.github.com/repos/symfony/service-contracts/zipball/d664541b99d6fb0247ec5ff32e87238582236204",
                "reference": "d664541b99d6fb0247ec5ff32e87238582236204",
                "shasum": ""
            },
            "require": {
                "php": ">=7.2.5",
                "psr/container": "^1.1"
            },
            "conflict": {
                "ext-psr": "<1.1|>=2"
            },
            "suggest": {
                "symfony/service-implementation": ""
            },
            "type": "library",
            "extra": {
                "branch-alias": {
                    "dev-main": "2.4-dev"
                },
                "thanks": {
                    "name": "symfony/contracts",
                    "url": "https://github.com/symfony/contracts"
                }
            },
            "autoload": {
                "psr-4": {
                    "Symfony\\Contracts\\Service\\": ""
                }
            },
            "notification-url": "https://packagist.org/downloads/",
            "license": [
                "MIT"
            ],
            "authors": [
                {
                    "name": "Nicolas Grekas",
                    "email": "p@tchwork.com"
                },
                {
                    "name": "Symfony Community",
                    "homepage": "https://symfony.com/contributors"
                }
            ],
            "description": "Generic abstractions related to writing services",
            "homepage": "https://symfony.com",
            "keywords": [
                "abstractions",
                "contracts",
                "decoupling",
                "interfaces",
                "interoperability",
                "standards"
            ],
            "support": {
                "source": "https://github.com/symfony/service-contracts/tree/v2.4.1"
            },
            "funding": [
                {
                    "url": "https://symfony.com/sponsor",
                    "type": "custom"
                },
                {
                    "url": "https://github.com/fabpot",
                    "type": "github"
                },
                {
                    "url": "https://tidelift.com/funding/github/packagist/symfony/symfony",
                    "type": "tidelift"
                }
            ],
            "time": "2021-11-04T16:37:19+00:00"
        },
        {
            "name": "symfony/string",
            "version": "v6.0.2",
            "source": {
                "type": "git",
                "url": "https://github.com/symfony/string.git",
                "reference": "bae261d0c3ac38a1f802b4dfed42094296100631"
            },
            "dist": {
                "type": "zip",
                "url": "https://api.github.com/repos/symfony/string/zipball/bae261d0c3ac38a1f802b4dfed42094296100631",
                "reference": "bae261d0c3ac38a1f802b4dfed42094296100631",
                "shasum": ""
            },
            "require": {
                "php": ">=8.0.2",
                "symfony/polyfill-ctype": "~1.8",
                "symfony/polyfill-intl-grapheme": "~1.0",
                "symfony/polyfill-intl-normalizer": "~1.0",
                "symfony/polyfill-mbstring": "~1.0"
            },
            "conflict": {
                "symfony/translation-contracts": "<2.0"
            },
            "require-dev": {
                "symfony/error-handler": "^5.4|^6.0",
                "symfony/http-client": "^5.4|^6.0",
                "symfony/translation-contracts": "^2.0|^3.0",
                "symfony/var-exporter": "^5.4|^6.0"
            },
            "type": "library",
            "autoload": {
                "psr-4": {
                    "Symfony\\Component\\String\\": ""
                },
                "files": [
                    "Resources/functions.php"
                ],
                "exclude-from-classmap": [
                    "/Tests/"
                ]
            },
            "notification-url": "https://packagist.org/downloads/",
            "license": [
                "MIT"
            ],
            "authors": [
                {
                    "name": "Nicolas Grekas",
                    "email": "p@tchwork.com"
                },
                {
                    "name": "Symfony Community",
                    "homepage": "https://symfony.com/contributors"
                }
            ],
            "description": "Provides an object-oriented API to strings and deals with bytes, UTF-8 code points and grapheme clusters in a unified way",
            "homepage": "https://symfony.com",
            "keywords": [
                "grapheme",
                "i18n",
                "string",
                "unicode",
                "utf-8",
                "utf8"
            ],
            "support": {
                "source": "https://github.com/symfony/string/tree/v6.0.2"
            },
            "funding": [
                {
                    "url": "https://symfony.com/sponsor",
                    "type": "custom"
                },
                {
                    "url": "https://github.com/fabpot",
                    "type": "github"
                },
                {
                    "url": "https://tidelift.com/funding/github/packagist/symfony/symfony",
                    "type": "tidelift"
                }
            ],
            "time": "2021-12-16T22:13:01+00:00"
        },
        {
            "name": "symfony/translation",
            "version": "v6.0.2",
            "source": {
                "type": "git",
                "url": "https://github.com/symfony/translation.git",
                "reference": "a16c33f93e2fd62d259222aebf792158e9a28a77"
            },
            "dist": {
                "type": "zip",
                "url": "https://api.github.com/repos/symfony/translation/zipball/a16c33f93e2fd62d259222aebf792158e9a28a77",
                "reference": "a16c33f93e2fd62d259222aebf792158e9a28a77",
                "shasum": ""
            },
            "require": {
                "php": ">=8.0.2",
                "symfony/polyfill-mbstring": "~1.0",
                "symfony/translation-contracts": "^2.3|^3.0"
            },
            "conflict": {
                "symfony/config": "<5.4",
                "symfony/console": "<5.4",
                "symfony/dependency-injection": "<5.4",
                "symfony/http-kernel": "<5.4",
                "symfony/twig-bundle": "<5.4",
                "symfony/yaml": "<5.4"
            },
            "provide": {
                "symfony/translation-implementation": "2.3|3.0"
            },
            "require-dev": {
                "psr/log": "^1|^2|^3",
                "symfony/config": "^5.4|^6.0",
                "symfony/console": "^5.4|^6.0",
                "symfony/dependency-injection": "^5.4|^6.0",
                "symfony/finder": "^5.4|^6.0",
                "symfony/http-client-contracts": "^1.1|^2.0|^3.0",
                "symfony/http-kernel": "^5.4|^6.0",
                "symfony/intl": "^5.4|^6.0",
                "symfony/polyfill-intl-icu": "^1.21",
                "symfony/service-contracts": "^1.1.2|^2|^3",
                "symfony/yaml": "^5.4|^6.0"
            },
            "suggest": {
                "psr/log-implementation": "To use logging capability in translator",
                "symfony/config": "",
                "symfony/yaml": ""
            },
            "type": "library",
            "autoload": {
                "files": [
                    "Resources/functions.php"
                ],
                "psr-4": {
                    "Symfony\\Component\\Translation\\": ""
                },
                "exclude-from-classmap": [
                    "/Tests/"
                ]
            },
            "notification-url": "https://packagist.org/downloads/",
            "license": [
                "MIT"
            ],
            "authors": [
                {
                    "name": "Fabien Potencier",
                    "email": "fabien@symfony.com"
                },
                {
                    "name": "Symfony Community",
                    "homepage": "https://symfony.com/contributors"
                }
            ],
            "description": "Provides tools to internationalize your application",
            "homepage": "https://symfony.com",
            "support": {
                "source": "https://github.com/symfony/translation/tree/v6.0.2"
            },
            "funding": [
                {
                    "url": "https://symfony.com/sponsor",
                    "type": "custom"
                },
                {
                    "url": "https://github.com/fabpot",
                    "type": "github"
                },
                {
                    "url": "https://tidelift.com/funding/github/packagist/symfony/symfony",
                    "type": "tidelift"
                }
            ],
            "time": "2021-12-25T20:10:03+00:00"
        },
        {
            "name": "symfony/translation-contracts",
            "version": "v3.0.0",
            "source": {
                "type": "git",
                "url": "https://github.com/symfony/translation-contracts.git",
                "reference": "1b6ea5a7442af5a12dba3dbd6d71034b5b234e77"
            },
            "dist": {
                "type": "zip",
                "url": "https://api.github.com/repos/symfony/translation-contracts/zipball/1b6ea5a7442af5a12dba3dbd6d71034b5b234e77",
                "reference": "1b6ea5a7442af5a12dba3dbd6d71034b5b234e77",
                "shasum": ""
            },
            "require": {
                "php": ">=8.0.2"
            },
            "suggest": {
                "symfony/translation-implementation": ""
            },
            "type": "library",
            "extra": {
                "branch-alias": {
                    "dev-main": "3.0-dev"
                },
                "thanks": {
                    "name": "symfony/contracts",
                    "url": "https://github.com/symfony/contracts"
                }
            },
            "autoload": {
                "psr-4": {
                    "Symfony\\Contracts\\Translation\\": ""
                }
            },
            "notification-url": "https://packagist.org/downloads/",
            "license": [
                "MIT"
            ],
            "authors": [
                {
                    "name": "Nicolas Grekas",
                    "email": "p@tchwork.com"
                },
                {
                    "name": "Symfony Community",
                    "homepage": "https://symfony.com/contributors"
                }
            ],
            "description": "Generic abstractions related to translation",
            "homepage": "https://symfony.com",
            "keywords": [
                "abstractions",
                "contracts",
                "decoupling",
                "interfaces",
                "interoperability",
                "standards"
            ],
            "support": {
                "source": "https://github.com/symfony/translation-contracts/tree/v3.0.0"
            },
            "funding": [
                {
                    "url": "https://symfony.com/sponsor",
                    "type": "custom"
                },
                {
                    "url": "https://github.com/fabpot",
                    "type": "github"
                },
                {
                    "url": "https://tidelift.com/funding/github/packagist/symfony/symfony",
                    "type": "tidelift"
                }
            ],
            "time": "2021-09-07T12:43:40+00:00"
        },
        {
            "name": "symfony/var-dumper",
            "version": "v5.4.2",
            "source": {
                "type": "git",
                "url": "https://github.com/symfony/var-dumper.git",
                "reference": "1b56c32c3679002b3a42384a580e16e2600f41c1"
            },
            "dist": {
                "type": "zip",
                "url": "https://api.github.com/repos/symfony/var-dumper/zipball/1b56c32c3679002b3a42384a580e16e2600f41c1",
                "reference": "1b56c32c3679002b3a42384a580e16e2600f41c1",
                "shasum": ""
            },
            "require": {
                "php": ">=7.2.5",
                "symfony/polyfill-mbstring": "~1.0",
                "symfony/polyfill-php80": "^1.16"
            },
            "conflict": {
                "phpunit/phpunit": "<5.4.3",
                "symfony/console": "<4.4"
            },
            "require-dev": {
                "ext-iconv": "*",
                "symfony/console": "^4.4|^5.0|^6.0",
                "symfony/process": "^4.4|^5.0|^6.0",
                "symfony/uid": "^5.1|^6.0",
                "twig/twig": "^2.13|^3.0.4"
            },
            "suggest": {
                "ext-iconv": "To convert non-UTF-8 strings to UTF-8 (or symfony/polyfill-iconv in case ext-iconv cannot be used).",
                "ext-intl": "To show region name in time zone dump",
                "symfony/console": "To use the ServerDumpCommand and/or the bin/var-dump-server script"
            },
            "bin": [
                "Resources/bin/var-dump-server"
            ],
            "type": "library",
            "autoload": {
                "files": [
                    "Resources/functions/dump.php"
                ],
                "psr-4": {
                    "Symfony\\Component\\VarDumper\\": ""
                },
                "exclude-from-classmap": [
                    "/Tests/"
                ]
            },
            "notification-url": "https://packagist.org/downloads/",
            "license": [
                "MIT"
            ],
            "authors": [
                {
                    "name": "Nicolas Grekas",
                    "email": "p@tchwork.com"
                },
                {
                    "name": "Symfony Community",
                    "homepage": "https://symfony.com/contributors"
                }
            ],
            "description": "Provides mechanisms for walking through any arbitrary PHP variable",
            "homepage": "https://symfony.com",
            "keywords": [
                "debug",
                "dump"
            ],
            "support": {
                "source": "https://github.com/symfony/var-dumper/tree/v5.4.2"
            },
            "funding": [
                {
                    "url": "https://symfony.com/sponsor",
                    "type": "custom"
                },
                {
                    "url": "https://github.com/fabpot",
                    "type": "github"
                },
                {
                    "url": "https://tidelift.com/funding/github/packagist/symfony/symfony",
                    "type": "tidelift"
                }
            ],
            "time": "2021-12-29T10:10:35+00:00"
        },
        {
            "name": "tightenco/tlint",
            "version": "v6.2.1",
            "source": {
                "type": "git",
                "url": "https://github.com/tighten/tlint.git",
                "reference": "c9d53ef9e20d5dccb027dba3edd07745675916a0"
            },
            "dist": {
                "type": "zip",
                "url": "https://api.github.com/repos/tighten/tlint/zipball/c9d53ef9e20d5dccb027dba3edd07745675916a0",
                "reference": "c9d53ef9e20d5dccb027dba3edd07745675916a0",
                "shasum": ""
            },
            "require": {
                "illuminate/view": "*",
                "nikic/php-parser": "^4.12",
                "php": ">=7.3",
                "symfony/console": "^4.4.30 || ^5.3.7 || ^6.0",
                "symfony/process": "^4.3 || ^5.0 || ^6.0"
            },
            "require-dev": {
                "friendsofphp/php-cs-fixer": "^3.1",
                "phpunit/phpunit": "^9.3",
                "symfony/var-dumper": "^5.3"
            },
            "bin": [
                "bin/tlint"
            ],
            "type": "library",
            "autoload": {
                "psr-4": {
                    "Tighten\\TLint\\": "src/"
                }
            },
            "notification-url": "https://packagist.org/downloads/",
            "license": [
                "MIT"
            ],
            "authors": [
                {
                    "name": "Logan Henson",
                    "email": "logan@loganhenson.com",
                    "role": "Developer"
                }
            ],
            "description": "Tighten linter for Laravel conventions",
            "homepage": "https://github.com/tighten/tlint",
            "support": {
                "issues": "https://github.com/tighten/tlint/issues",
                "source": "https://github.com/tighten/tlint/tree/v6.2.1"
            },
            "time": "2021-11-12T16:22:12+00:00"
        },
        {
            "name": "tijsverkoyen/css-to-inline-styles",
            "version": "2.2.4",
            "source": {
                "type": "git",
                "url": "https://github.com/tijsverkoyen/CssToInlineStyles.git",
                "reference": "da444caae6aca7a19c0c140f68c6182e337d5b1c"
            },
            "dist": {
                "type": "zip",
                "url": "https://api.github.com/repos/tijsverkoyen/CssToInlineStyles/zipball/da444caae6aca7a19c0c140f68c6182e337d5b1c",
                "reference": "da444caae6aca7a19c0c140f68c6182e337d5b1c",
                "shasum": ""
            },
            "require": {
                "ext-dom": "*",
                "ext-libxml": "*",
                "php": "^5.5 || ^7.0 || ^8.0",
                "symfony/css-selector": "^2.7 || ^3.0 || ^4.0 || ^5.0 || ^6.0"
            },
            "require-dev": {
                "phpunit/phpunit": "^4.8.35 || ^5.7 || ^6.0 || ^7.5 || ^8.5.21 || ^9.5.10"
            },
            "type": "library",
            "extra": {
                "branch-alias": {
                    "dev-master": "2.2.x-dev"
                }
            },
            "autoload": {
                "psr-4": {
                    "TijsVerkoyen\\CssToInlineStyles\\": "src"
                }
            },
            "notification-url": "https://packagist.org/downloads/",
            "license": [
                "BSD-3-Clause"
            ],
            "authors": [
                {
                    "name": "Tijs Verkoyen",
                    "email": "css_to_inline_styles@verkoyen.eu",
                    "role": "Developer"
                }
            ],
            "description": "CssToInlineStyles is a class that enables you to convert HTML-pages/files into HTML-pages/files with inline styles. This is very useful when you're sending emails.",
            "homepage": "https://github.com/tijsverkoyen/CssToInlineStyles",
            "support": {
                "issues": "https://github.com/tijsverkoyen/CssToInlineStyles/issues",
                "source": "https://github.com/tijsverkoyen/CssToInlineStyles/tree/2.2.4"
            },
            "time": "2021-12-08T09:12:39+00:00"
        },
        {
            "name": "vlucas/phpdotenv",
            "version": "v5.4.1",
            "source": {
                "type": "git",
                "url": "https://github.com/vlucas/phpdotenv.git",
                "reference": "264dce589e7ce37a7ba99cb901eed8249fbec92f"
            },
            "dist": {
                "type": "zip",
                "url": "https://api.github.com/repos/vlucas/phpdotenv/zipball/264dce589e7ce37a7ba99cb901eed8249fbec92f",
                "reference": "264dce589e7ce37a7ba99cb901eed8249fbec92f",
                "shasum": ""
            },
            "require": {
                "ext-pcre": "*",
                "graham-campbell/result-type": "^1.0.2",
                "php": "^7.1.3 || ^8.0",
                "phpoption/phpoption": "^1.8",
                "symfony/polyfill-ctype": "^1.23",
                "symfony/polyfill-mbstring": "^1.23.1",
                "symfony/polyfill-php80": "^1.23.1"
            },
            "require-dev": {
                "bamarni/composer-bin-plugin": "^1.4.1",
                "ext-filter": "*",
                "phpunit/phpunit": "^7.5.20 || ^8.5.21 || ^9.5.10"
            },
            "suggest": {
                "ext-filter": "Required to use the boolean validator."
            },
            "type": "library",
            "extra": {
                "branch-alias": {
                    "dev-master": "5.4-dev"
                }
            },
            "autoload": {
                "psr-4": {
                    "Dotenv\\": "src/"
                }
            },
            "notification-url": "https://packagist.org/downloads/",
            "license": [
                "BSD-3-Clause"
            ],
            "authors": [
                {
                    "name": "Graham Campbell",
                    "email": "hello@gjcampbell.co.uk",
                    "homepage": "https://github.com/GrahamCampbell"
                },
                {
                    "name": "Vance Lucas",
                    "email": "vance@vancelucas.com",
                    "homepage": "https://github.com/vlucas"
                }
            ],
            "description": "Loads environment variables from `.env` to `getenv()`, `$_ENV` and `$_SERVER` automagically.",
            "keywords": [
                "dotenv",
                "env",
                "environment"
            ],
            "support": {
                "issues": "https://github.com/vlucas/phpdotenv/issues",
                "source": "https://github.com/vlucas/phpdotenv/tree/v5.4.1"
            },
            "funding": [
                {
                    "url": "https://github.com/GrahamCampbell",
                    "type": "github"
                },
                {
                    "url": "https://tidelift.com/funding/github/packagist/vlucas/phpdotenv",
                    "type": "tidelift"
                }
            ],
            "time": "2021-12-12T23:22:04+00:00"
        },
        {
            "name": "voku/portable-ascii",
            "version": "1.6.1",
            "source": {
                "type": "git",
                "url": "https://github.com/voku/portable-ascii.git",
                "reference": "87337c91b9dfacee02452244ee14ab3c43bc485a"
            },
            "dist": {
                "type": "zip",
                "url": "https://api.github.com/repos/voku/portable-ascii/zipball/87337c91b9dfacee02452244ee14ab3c43bc485a",
                "reference": "87337c91b9dfacee02452244ee14ab3c43bc485a",
                "shasum": ""
            },
            "require": {
                "php": ">=7.0.0"
            },
            "require-dev": {
                "phpunit/phpunit": "~6.0 || ~7.0 || ~9.0"
            },
            "suggest": {
                "ext-intl": "Use Intl for transliterator_transliterate() support"
            },
            "type": "library",
            "autoload": {
                "psr-4": {
                    "voku\\": "src/voku/"
                }
            },
            "notification-url": "https://packagist.org/downloads/",
            "license": [
                "MIT"
            ],
            "authors": [
                {
                    "name": "Lars Moelleken",
                    "homepage": "http://www.moelleken.org/"
                }
            ],
            "description": "Portable ASCII library - performance optimized (ascii) string functions for php.",
            "homepage": "https://github.com/voku/portable-ascii",
            "keywords": [
                "ascii",
                "clean",
                "php"
            ],
            "support": {
                "issues": "https://github.com/voku/portable-ascii/issues",
                "source": "https://github.com/voku/portable-ascii/tree/1.6.1"
            },
            "funding": [
                {
                    "url": "https://www.paypal.me/moelleken",
                    "type": "custom"
                },
                {
                    "url": "https://github.com/voku",
                    "type": "github"
                },
                {
                    "url": "https://opencollective.com/portable-ascii",
                    "type": "open_collective"
                },
                {
                    "url": "https://www.patreon.com/voku",
                    "type": "patreon"
                },
                {
                    "url": "https://tidelift.com/funding/github/packagist/voku/portable-ascii",
                    "type": "tidelift"
                }
            ],
            "time": "2022-01-24T18:55:24+00:00"
        },
        {
            "name": "webmozart/assert",
            "version": "1.10.0",
            "source": {
                "type": "git",
                "url": "https://github.com/webmozarts/assert.git",
                "reference": "6964c76c7804814a842473e0c8fd15bab0f18e25"
            },
            "dist": {
                "type": "zip",
                "url": "https://api.github.com/repos/webmozarts/assert/zipball/6964c76c7804814a842473e0c8fd15bab0f18e25",
                "reference": "6964c76c7804814a842473e0c8fd15bab0f18e25",
                "shasum": ""
            },
            "require": {
                "php": "^7.2 || ^8.0",
                "symfony/polyfill-ctype": "^1.8"
            },
            "conflict": {
                "phpstan/phpstan": "<0.12.20",
                "vimeo/psalm": "<4.6.1 || 4.6.2"
            },
            "require-dev": {
                "phpunit/phpunit": "^8.5.13"
            },
            "type": "library",
            "extra": {
                "branch-alias": {
                    "dev-master": "1.10-dev"
                }
            },
            "autoload": {
                "psr-4": {
                    "Webmozart\\Assert\\": "src/"
                }
            },
            "notification-url": "https://packagist.org/downloads/",
            "license": [
                "MIT"
            ],
            "authors": [
                {
                    "name": "Bernhard Schussek",
                    "email": "bschussek@gmail.com"
                }
            ],
            "description": "Assertions to validate method input/output with nice error messages.",
            "keywords": [
                "assert",
                "check",
                "validate"
            ],
            "support": {
                "issues": "https://github.com/webmozarts/assert/issues",
                "source": "https://github.com/webmozarts/assert/tree/1.10.0"
            },
            "time": "2021-03-09T10:59:23+00:00"
        }
    ],
    "packages-dev": [
        {
            "name": "barryvdh/laravel-debugbar",
            "version": "v3.6.5",
            "source": {
                "type": "git",
                "url": "https://github.com/barryvdh/laravel-debugbar.git",
                "reference": "ccf109f8755dcc7e58779d1aeb1051b04e0b4bef"
            },
            "dist": {
                "type": "zip",
                "url": "https://api.github.com/repos/barryvdh/laravel-debugbar/zipball/ccf109f8755dcc7e58779d1aeb1051b04e0b4bef",
                "reference": "ccf109f8755dcc7e58779d1aeb1051b04e0b4bef",
                "shasum": ""
            },
            "require": {
                "illuminate/routing": "^6|^7|^8",
                "illuminate/session": "^6|^7|^8",
                "illuminate/support": "^6|^7|^8",
                "maximebf/debugbar": "^1.17.2",
                "php": ">=7.2",
                "symfony/debug": "^4.3|^5",
                "symfony/finder": "^4.3|^5"
            },
            "require-dev": {
                "mockery/mockery": "^1.3.3",
                "orchestra/testbench-dusk": "^4|^5|^6",
                "phpunit/phpunit": "^8.5|^9.0",
                "squizlabs/php_codesniffer": "^3.5"
            },
            "type": "library",
            "extra": {
                "branch-alias": {
                    "dev-master": "3.6-dev"
                },
                "laravel": {
                    "providers": [
                        "Barryvdh\\Debugbar\\ServiceProvider"
                    ],
                    "aliases": {
                        "Debugbar": "Barryvdh\\Debugbar\\Facades\\Debugbar"
                    }
                }
            },
            "autoload": {
                "psr-4": {
                    "Barryvdh\\Debugbar\\": "src/"
                },
                "files": [
                    "src/helpers.php"
                ]
            },
            "notification-url": "https://packagist.org/downloads/",
            "license": [
                "MIT"
            ],
            "authors": [
                {
                    "name": "Barry vd. Heuvel",
                    "email": "barryvdh@gmail.com"
                }
            ],
            "description": "PHP Debugbar integration for Laravel",
            "keywords": [
                "debug",
                "debugbar",
                "laravel",
                "profiler",
                "webprofiler"
            ],
            "support": {
                "issues": "https://github.com/barryvdh/laravel-debugbar/issues",
                "source": "https://github.com/barryvdh/laravel-debugbar/tree/v3.6.5"
            },
            "funding": [
                {
                    "url": "https://fruitcake.nl",
                    "type": "custom"
                },
                {
                    "url": "https://github.com/barryvdh",
                    "type": "github"
                }
            ],
            "time": "2021-12-14T14:45:18+00:00"
        },
        {
            "name": "barryvdh/laravel-ide-helper",
            "version": "v2.12.1",
            "source": {
                "type": "git",
                "url": "https://github.com/barryvdh/laravel-ide-helper.git",
                "reference": "999167d4c21e2ae748847f7c0e4565ae45f5c9f9"
            },
            "dist": {
                "type": "zip",
                "url": "https://api.github.com/repos/barryvdh/laravel-ide-helper/zipball/999167d4c21e2ae748847f7c0e4565ae45f5c9f9",
                "reference": "999167d4c21e2ae748847f7c0e4565ae45f5c9f9",
                "shasum": ""
            },
            "require": {
                "barryvdh/reflection-docblock": "^2.0.6",
                "composer/composer": "^1.10.23 || ^2.1.9",
                "doctrine/dbal": "^2.6 || ^3",
                "ext-json": "*",
                "illuminate/console": "^8 || ^9",
                "illuminate/filesystem": "^8 || ^9",
                "illuminate/support": "^8 || ^9",
                "nikic/php-parser": "^4.7",
                "php": "^7.3 || ^8.0",
                "phpdocumentor/type-resolver": "^1.1.0"
            },
            "require-dev": {
                "ext-pdo_sqlite": "*",
                "friendsofphp/php-cs-fixer": "^2",
                "illuminate/config": "^8 || ^9",
                "illuminate/view": "^8 || ^9",
                "mockery/mockery": "^1.4",
                "orchestra/testbench": "^6 || ^7",
                "phpunit/phpunit": "^8.5 || ^9",
                "spatie/phpunit-snapshot-assertions": "^3 || ^4",
                "vimeo/psalm": "^3.12"
            },
            "suggest": {
                "illuminate/events": "Required for automatic helper generation (^6|^7|^8|^9)."
            },
            "type": "library",
            "extra": {
                "branch-alias": {
                    "dev-master": "2.12-dev"
                },
                "laravel": {
                    "providers": [
                        "Barryvdh\\LaravelIdeHelper\\IdeHelperServiceProvider"
                    ]
                }
            },
            "autoload": {
                "psr-4": {
                    "Barryvdh\\LaravelIdeHelper\\": "src"
                }
            },
            "notification-url": "https://packagist.org/downloads/",
            "license": [
                "MIT"
            ],
            "authors": [
                {
                    "name": "Barry vd. Heuvel",
                    "email": "barryvdh@gmail.com"
                }
            ],
            "description": "Laravel IDE Helper, generates correct PHPDocs for all Facade classes, to improve auto-completion.",
            "keywords": [
                "autocomplete",
                "codeintel",
                "helper",
                "ide",
                "laravel",
                "netbeans",
                "phpdoc",
                "phpstorm",
                "sublime"
            ],
            "support": {
                "issues": "https://github.com/barryvdh/laravel-ide-helper/issues",
                "source": "https://github.com/barryvdh/laravel-ide-helper/tree/v2.12.1"
            },
            "funding": [
                {
                    "url": "https://fruitcake.nl",
                    "type": "custom"
                },
                {
                    "url": "https://github.com/barryvdh",
                    "type": "github"
                }
            ],
            "time": "2022-01-24T21:36:43+00:00"
        },
        {
            "name": "barryvdh/reflection-docblock",
            "version": "v2.0.6",
            "source": {
                "type": "git",
                "url": "https://github.com/barryvdh/ReflectionDocBlock.git",
                "reference": "6b69015d83d3daf9004a71a89f26e27d27ef6a16"
            },
            "dist": {
                "type": "zip",
                "url": "https://api.github.com/repos/barryvdh/ReflectionDocBlock/zipball/6b69015d83d3daf9004a71a89f26e27d27ef6a16",
                "reference": "6b69015d83d3daf9004a71a89f26e27d27ef6a16",
                "shasum": ""
            },
            "require": {
                "php": ">=5.3.3"
            },
            "require-dev": {
                "phpunit/phpunit": "~4.0,<4.5"
            },
            "suggest": {
                "dflydev/markdown": "~1.0",
                "erusev/parsedown": "~1.0"
            },
            "type": "library",
            "extra": {
                "branch-alias": {
                    "dev-master": "2.0.x-dev"
                }
            },
            "autoload": {
                "psr-0": {
                    "Barryvdh": [
                        "src/"
                    ]
                }
            },
            "notification-url": "https://packagist.org/downloads/",
            "license": [
                "MIT"
            ],
            "authors": [
                {
                    "name": "Mike van Riel",
                    "email": "mike.vanriel@naenius.com"
                }
            ],
            "support": {
                "source": "https://github.com/barryvdh/ReflectionDocBlock/tree/v2.0.6"
            },
            "time": "2018-12-13T10:34:14+00:00"
        },
        {
            "name": "composer/ca-bundle",
            "version": "1.3.1",
            "source": {
                "type": "git",
                "url": "https://github.com/composer/ca-bundle.git",
                "reference": "4c679186f2aca4ab6a0f1b0b9cf9252decb44d0b"
            },
            "dist": {
                "type": "zip",
                "url": "https://api.github.com/repos/composer/ca-bundle/zipball/4c679186f2aca4ab6a0f1b0b9cf9252decb44d0b",
                "reference": "4c679186f2aca4ab6a0f1b0b9cf9252decb44d0b",
                "shasum": ""
            },
            "require": {
                "ext-openssl": "*",
                "ext-pcre": "*",
                "php": "^5.3.2 || ^7.0 || ^8.0"
            },
            "require-dev": {
                "phpstan/phpstan": "^0.12.55",
                "psr/log": "^1.0",
                "symfony/phpunit-bridge": "^4.2 || ^5",
                "symfony/process": "^2.5 || ^3.0 || ^4.0 || ^5.0 || ^6.0"
            },
            "type": "library",
            "extra": {
                "branch-alias": {
                    "dev-main": "1.x-dev"
                }
            },
            "autoload": {
                "psr-4": {
                    "Composer\\CaBundle\\": "src"
                }
            },
            "notification-url": "https://packagist.org/downloads/",
            "license": [
                "MIT"
            ],
            "authors": [
                {
                    "name": "Jordi Boggiano",
                    "email": "j.boggiano@seld.be",
                    "homepage": "http://seld.be"
                }
            ],
            "description": "Lets you find a path to the system CA bundle, and includes a fallback to the Mozilla CA bundle.",
            "keywords": [
                "cabundle",
                "cacert",
                "certificate",
                "ssl",
                "tls"
            ],
            "support": {
                "irc": "irc://irc.freenode.org/composer",
                "issues": "https://github.com/composer/ca-bundle/issues",
                "source": "https://github.com/composer/ca-bundle/tree/1.3.1"
            },
            "funding": [
                {
                    "url": "https://packagist.com",
                    "type": "custom"
                },
                {
                    "url": "https://github.com/composer",
                    "type": "github"
                },
                {
                    "url": "https://tidelift.com/funding/github/packagist/composer/composer",
                    "type": "tidelift"
                }
            ],
            "time": "2021-10-28T20:44:15+00:00"
        },
        {
            "name": "composer/composer",
            "version": "dev-main",
            "source": {
                "type": "git",
                "url": "https://github.com/composer/composer.git",
                "reference": "3ae111140facdba8ae82adcd1085e4adfc7d715c"
            },
            "dist": {
                "type": "zip",
                "url": "https://api.github.com/repos/composer/composer/zipball/3ae111140facdba8ae82adcd1085e4adfc7d715c",
                "reference": "3ae111140facdba8ae82adcd1085e4adfc7d715c",
                "shasum": ""
            },
            "require": {
                "composer/ca-bundle": "^1.0",
                "composer/metadata-minifier": "^1.0",
                "composer/pcre": "^1.0",
                "composer/semver": "^3.0",
                "composer/spdx-licenses": "^1.2",
                "composer/xdebug-handler": "^2 || ^3.0.1",
                "justinrainbow/json-schema": "^5.2.11",
                "php": "^7.2.5 || ^8.0",
                "psr/log": "^1.0 || ^2.0 || ^3.0",
                "react/promise": "^2.8",
                "seld/jsonlint": "^1.4",
                "seld/phar-utils": "^1.2",
                "symfony/console": "^5.4.1 || ^6.0",
                "symfony/filesystem": "^5.4 || ^6.0",
                "symfony/finder": "^5.4 || ^6.0",
                "symfony/process": "^5.4 || ^6.0"
            },
            "require-dev": {
                "phpstan/phpstan": "^1.4.1",
                "phpstan/phpstan-deprecation-rules": "^1",
                "phpstan/phpstan-phpunit": "^1.0",
                "phpstan/phpstan-strict-rules": "^1",
                "symfony/phpunit-bridge": "^6.0"
            },
            "suggest": {
                "ext-openssl": "Enabling the openssl extension allows you to access https URLs for repositories and packages",
                "ext-zip": "Enabling the zip extension allows you to unzip archives",
                "ext-zlib": "Allow gzip compression of HTTP requests"
            },
            "default-branch": true,
            "bin": [
                "bin/composer"
            ],
            "type": "library",
            "extra": {
                "branch-alias": {
                    "dev-main": "2.3-dev"
                }
            },
            "autoload": {
                "psr-4": {
                    "Composer\\": "src/Composer"
                }
            },
            "notification-url": "https://packagist.org/downloads/",
            "license": [
                "MIT"
            ],
            "authors": [
                {
                    "name": "Nils Adermann",
                    "email": "naderman@naderman.de",
                    "homepage": "https://www.naderman.de"
                },
                {
                    "name": "Jordi Boggiano",
                    "email": "j.boggiano@seld.be",
                    "homepage": "https://seld.be"
                }
            ],
            "description": "Composer helps you declare, manage and install dependencies of PHP projects. It ensures you have the right stack everywhere.",
            "homepage": "https://getcomposer.org/",
            "keywords": [
                "autoload",
                "dependency",
                "package"
            ],
            "support": {
                "irc": "ircs://irc.libera.chat:6697/composer",
                "issues": "https://github.com/composer/composer/issues",
                "source": "https://github.com/composer/composer/tree/main"
            },
            "funding": [
                {
                    "url": "https://packagist.com",
                    "type": "custom"
                },
                {
                    "url": "https://github.com/composer",
                    "type": "github"
                },
                {
                    "url": "https://tidelift.com/funding/github/packagist/composer/composer",
                    "type": "tidelift"
                }
            ],
            "time": "2022-01-21T16:39:57+00:00"
        },
        {
            "name": "composer/metadata-minifier",
            "version": "1.0.0",
            "source": {
                "type": "git",
                "url": "https://github.com/composer/metadata-minifier.git",
                "reference": "c549d23829536f0d0e984aaabbf02af91f443207"
            },
            "dist": {
                "type": "zip",
                "url": "https://api.github.com/repos/composer/metadata-minifier/zipball/c549d23829536f0d0e984aaabbf02af91f443207",
                "reference": "c549d23829536f0d0e984aaabbf02af91f443207",
                "shasum": ""
            },
            "require": {
                "php": "^5.3.2 || ^7.0 || ^8.0"
            },
            "require-dev": {
                "composer/composer": "^2",
                "phpstan/phpstan": "^0.12.55",
                "symfony/phpunit-bridge": "^4.2 || ^5"
            },
            "type": "library",
            "extra": {
                "branch-alias": {
                    "dev-main": "1.x-dev"
                }
            },
            "autoload": {
                "psr-4": {
                    "Composer\\MetadataMinifier\\": "src"
                }
            },
            "notification-url": "https://packagist.org/downloads/",
            "license": [
                "MIT"
            ],
            "authors": [
                {
                    "name": "Jordi Boggiano",
                    "email": "j.boggiano@seld.be",
                    "homepage": "http://seld.be"
                }
            ],
            "description": "Small utility library that handles metadata minification and expansion.",
            "keywords": [
                "composer",
                "compression"
            ],
            "support": {
                "issues": "https://github.com/composer/metadata-minifier/issues",
                "source": "https://github.com/composer/metadata-minifier/tree/1.0.0"
            },
            "funding": [
                {
                    "url": "https://packagist.com",
                    "type": "custom"
                },
                {
                    "url": "https://github.com/composer",
                    "type": "github"
                },
                {
                    "url": "https://tidelift.com/funding/github/packagist/composer/composer",
                    "type": "tidelift"
                }
            ],
            "time": "2021-04-07T13:37:33+00:00"
        },
        {
            "name": "composer/pcre",
            "version": "1.0.1",
            "source": {
                "type": "git",
                "url": "https://github.com/composer/pcre.git",
                "reference": "67a32d7d6f9f560b726ab25a061b38ff3a80c560"
            },
            "dist": {
                "type": "zip",
                "url": "https://api.github.com/repos/composer/pcre/zipball/67a32d7d6f9f560b726ab25a061b38ff3a80c560",
                "reference": "67a32d7d6f9f560b726ab25a061b38ff3a80c560",
                "shasum": ""
            },
            "require": {
                "php": "^5.3.2 || ^7.0 || ^8.0"
            },
            "require-dev": {
                "phpstan/phpstan": "^1.3",
                "phpstan/phpstan-strict-rules": "^1.1",
                "symfony/phpunit-bridge": "^4.2 || ^5"
            },
            "type": "library",
            "extra": {
                "branch-alias": {
                    "dev-main": "1.x-dev"
                }
            },
            "autoload": {
                "psr-4": {
                    "Composer\\Pcre\\": "src"
                }
            },
            "notification-url": "https://packagist.org/downloads/",
            "license": [
                "MIT"
            ],
            "authors": [
                {
                    "name": "Jordi Boggiano",
                    "email": "j.boggiano@seld.be",
                    "homepage": "http://seld.be"
                }
            ],
            "description": "PCRE wrapping library that offers type-safe preg_* replacements.",
            "keywords": [
                "PCRE",
                "preg",
                "regex",
                "regular expression"
            ],
            "support": {
                "issues": "https://github.com/composer/pcre/issues",
                "source": "https://github.com/composer/pcre/tree/1.0.1"
            },
            "funding": [
                {
                    "url": "https://packagist.com",
                    "type": "custom"
                },
                {
                    "url": "https://github.com/composer",
                    "type": "github"
                },
                {
                    "url": "https://tidelift.com/funding/github/packagist/composer/composer",
                    "type": "tidelift"
                }
            ],
            "time": "2022-01-21T20:24:37+00:00"
        },
        {
            "name": "composer/semver",
            "version": "3.2.7",
            "source": {
                "type": "git",
                "url": "https://github.com/composer/semver.git",
                "reference": "deac27056b57e46faf136fae7b449eeaa71661ee"
            },
            "dist": {
                "type": "zip",
                "url": "https://api.github.com/repos/composer/semver/zipball/deac27056b57e46faf136fae7b449eeaa71661ee",
                "reference": "deac27056b57e46faf136fae7b449eeaa71661ee",
                "shasum": ""
            },
            "require": {
                "php": "^5.3.2 || ^7.0 || ^8.0"
            },
            "require-dev": {
                "phpstan/phpstan": "^0.12.54",
                "symfony/phpunit-bridge": "^4.2 || ^5"
            },
            "type": "library",
            "extra": {
                "branch-alias": {
                    "dev-main": "3.x-dev"
                }
            },
            "autoload": {
                "psr-4": {
                    "Composer\\Semver\\": "src"
                }
            },
            "notification-url": "https://packagist.org/downloads/",
            "license": [
                "MIT"
            ],
            "authors": [
                {
                    "name": "Nils Adermann",
                    "email": "naderman@naderman.de",
                    "homepage": "http://www.naderman.de"
                },
                {
                    "name": "Jordi Boggiano",
                    "email": "j.boggiano@seld.be",
                    "homepage": "http://seld.be"
                },
                {
                    "name": "Rob Bast",
                    "email": "rob.bast@gmail.com",
                    "homepage": "http://robbast.nl"
                }
            ],
            "description": "Semver library that offers utilities, version constraint parsing and validation.",
            "keywords": [
                "semantic",
                "semver",
                "validation",
                "versioning"
            ],
            "support": {
                "irc": "irc://irc.freenode.org/composer",
                "issues": "https://github.com/composer/semver/issues",
                "source": "https://github.com/composer/semver/tree/3.2.7"
            },
            "funding": [
                {
                    "url": "https://packagist.com",
                    "type": "custom"
                },
                {
                    "url": "https://github.com/composer",
                    "type": "github"
                },
                {
                    "url": "https://tidelift.com/funding/github/packagist/composer/composer",
                    "type": "tidelift"
                }
            ],
            "time": "2022-01-04T09:57:54+00:00"
        },
        {
            "name": "composer/spdx-licenses",
            "version": "1.5.6",
            "source": {
                "type": "git",
                "url": "https://github.com/composer/spdx-licenses.git",
                "reference": "a30d487169d799745ca7280bc90fdfa693536901"
            },
            "dist": {
                "type": "zip",
                "url": "https://api.github.com/repos/composer/spdx-licenses/zipball/a30d487169d799745ca7280bc90fdfa693536901",
                "reference": "a30d487169d799745ca7280bc90fdfa693536901",
                "shasum": ""
            },
            "require": {
                "php": "^5.3.2 || ^7.0 || ^8.0"
            },
            "require-dev": {
                "phpstan/phpstan": "^0.12.55",
                "symfony/phpunit-bridge": "^4.2 || ^5"
            },
            "type": "library",
            "extra": {
                "branch-alias": {
                    "dev-main": "1.x-dev"
                }
            },
            "autoload": {
                "psr-4": {
                    "Composer\\Spdx\\": "src"
                }
            },
            "notification-url": "https://packagist.org/downloads/",
            "license": [
                "MIT"
            ],
            "authors": [
                {
                    "name": "Nils Adermann",
                    "email": "naderman@naderman.de",
                    "homepage": "http://www.naderman.de"
                },
                {
                    "name": "Jordi Boggiano",
                    "email": "j.boggiano@seld.be",
                    "homepage": "http://seld.be"
                },
                {
                    "name": "Rob Bast",
                    "email": "rob.bast@gmail.com",
                    "homepage": "http://robbast.nl"
                }
            ],
            "description": "SPDX licenses list and validation library.",
            "keywords": [
                "license",
                "spdx",
                "validator"
            ],
            "support": {
                "irc": "irc://irc.freenode.org/composer",
                "issues": "https://github.com/composer/spdx-licenses/issues",
                "source": "https://github.com/composer/spdx-licenses/tree/1.5.6"
            },
            "funding": [
                {
                    "url": "https://packagist.com",
                    "type": "custom"
                },
                {
                    "url": "https://github.com/composer",
                    "type": "github"
                },
                {
                    "url": "https://tidelift.com/funding/github/packagist/composer/composer",
                    "type": "tidelift"
                }
            ],
            "time": "2021-11-18T10:14:14+00:00"
        },
        {
            "name": "composer/xdebug-handler",
            "version": "3.0.1",
            "source": {
                "type": "git",
                "url": "https://github.com/composer/xdebug-handler.git",
                "reference": "12f1b79476638a5615ed00ea6adbb269cec96fd8"
            },
            "dist": {
                "type": "zip",
                "url": "https://api.github.com/repos/composer/xdebug-handler/zipball/12f1b79476638a5615ed00ea6adbb269cec96fd8",
                "reference": "12f1b79476638a5615ed00ea6adbb269cec96fd8",
                "shasum": ""
            },
            "require": {
                "composer/pcre": "^1",
                "php": "^7.2.5 || ^8.0",
                "psr/log": "^1 || ^2 || ^3"
            },
            "require-dev": {
                "phpstan/phpstan": "^1.0",
                "phpstan/phpstan-strict-rules": "^1.1",
                "symfony/phpunit-bridge": "^6.0"
            },
            "type": "library",
            "autoload": {
                "psr-4": {
                    "Composer\\XdebugHandler\\": "src"
                }
            },
            "notification-url": "https://packagist.org/downloads/",
            "license": [
                "MIT"
            ],
            "authors": [
                {
                    "name": "John Stevenson",
                    "email": "john-stevenson@blueyonder.co.uk"
                }
            ],
            "description": "Restarts a process without Xdebug.",
            "keywords": [
                "Xdebug",
                "performance"
            ],
            "support": {
                "irc": "irc://irc.freenode.org/composer",
                "issues": "https://github.com/composer/xdebug-handler/issues",
                "source": "https://github.com/composer/xdebug-handler/tree/3.0.1"
            },
            "funding": [
                {
                    "url": "https://packagist.com",
                    "type": "custom"
                },
                {
                    "url": "https://github.com/composer",
                    "type": "github"
                },
                {
                    "url": "https://tidelift.com/funding/github/packagist/composer/composer",
                    "type": "tidelift"
                }
            ],
            "time": "2022-01-04T18:29:42+00:00"
        },
        {
            "name": "dealerdirect/phpcodesniffer-composer-installer",
            "version": "v0.7.1",
            "source": {
                "type": "git",
                "url": "https://github.com/Dealerdirect/phpcodesniffer-composer-installer.git",
                "reference": "fe390591e0241955f22eb9ba327d137e501c771c"
            },
            "dist": {
                "type": "zip",
                "url": "https://api.github.com/repos/Dealerdirect/phpcodesniffer-composer-installer/zipball/fe390591e0241955f22eb9ba327d137e501c771c",
                "reference": "fe390591e0241955f22eb9ba327d137e501c771c",
                "shasum": ""
            },
            "require": {
                "composer-plugin-api": "^1.0 || ^2.0",
                "php": ">=5.3",
                "squizlabs/php_codesniffer": "^2.0 || ^3.0 || ^4.0"
            },
            "require-dev": {
                "composer/composer": "*",
                "phpcompatibility/php-compatibility": "^9.0",
                "sensiolabs/security-checker": "^4.1.0"
            },
            "type": "composer-plugin",
            "extra": {
                "class": "Dealerdirect\\Composer\\Plugin\\Installers\\PHPCodeSniffer\\Plugin"
            },
            "autoload": {
                "psr-4": {
                    "Dealerdirect\\Composer\\Plugin\\Installers\\PHPCodeSniffer\\": "src/"
                }
            },
            "notification-url": "https://packagist.org/downloads/",
            "license": [
                "MIT"
            ],
            "authors": [
                {
                    "name": "Franck Nijhof",
                    "email": "franck.nijhof@dealerdirect.com",
                    "homepage": "http://www.frenck.nl",
                    "role": "Developer / IT Manager"
                }
            ],
            "description": "PHP_CodeSniffer Standards Composer Installer Plugin",
            "homepage": "http://www.dealerdirect.com",
            "keywords": [
                "PHPCodeSniffer",
                "PHP_CodeSniffer",
                "code quality",
                "codesniffer",
                "composer",
                "installer",
                "phpcs",
                "plugin",
                "qa",
                "quality",
                "standard",
                "standards",
                "style guide",
                "stylecheck",
                "tests"
            ],
            "support": {
                "issues": "https://github.com/dealerdirect/phpcodesniffer-composer-installer/issues",
                "source": "https://github.com/dealerdirect/phpcodesniffer-composer-installer"
            },
            "time": "2020-12-07T18:04:37+00:00"
        },
        {
            "name": "doctrine/annotations",
            "version": "1.13.2",
            "source": {
                "type": "git",
                "url": "https://github.com/doctrine/annotations.git",
                "reference": "5b668aef16090008790395c02c893b1ba13f7e08"
            },
            "dist": {
                "type": "zip",
                "url": "https://api.github.com/repos/doctrine/annotations/zipball/5b668aef16090008790395c02c893b1ba13f7e08",
                "reference": "5b668aef16090008790395c02c893b1ba13f7e08",
                "shasum": ""
            },
            "require": {
                "doctrine/lexer": "1.*",
                "ext-tokenizer": "*",
                "php": "^7.1 || ^8.0",
                "psr/cache": "^1 || ^2 || ^3"
            },
            "require-dev": {
                "doctrine/cache": "^1.11 || ^2.0",
                "doctrine/coding-standard": "^6.0 || ^8.1",
                "phpstan/phpstan": "^0.12.20",
                "phpunit/phpunit": "^7.5 || ^8.0 || ^9.1.5",
                "symfony/cache": "^4.4 || ^5.2"
            },
            "type": "library",
            "autoload": {
                "psr-4": {
                    "Doctrine\\Common\\Annotations\\": "lib/Doctrine/Common/Annotations"
                }
            },
            "notification-url": "https://packagist.org/downloads/",
            "license": [
                "MIT"
            ],
            "authors": [
                {
                    "name": "Guilherme Blanco",
                    "email": "guilhermeblanco@gmail.com"
                },
                {
                    "name": "Roman Borschel",
                    "email": "roman@code-factory.org"
                },
                {
                    "name": "Benjamin Eberlei",
                    "email": "kontakt@beberlei.de"
                },
                {
                    "name": "Jonathan Wage",
                    "email": "jonwage@gmail.com"
                },
                {
                    "name": "Johannes Schmitt",
                    "email": "schmittjoh@gmail.com"
                }
            ],
            "description": "Docblock Annotations Parser",
            "homepage": "https://www.doctrine-project.org/projects/annotations.html",
            "keywords": [
                "annotations",
                "docblock",
                "parser"
            ],
            "support": {
                "issues": "https://github.com/doctrine/annotations/issues",
                "source": "https://github.com/doctrine/annotations/tree/1.13.2"
            },
            "time": "2021-08-05T19:00:23+00:00"
        },
        {
            "name": "doctrine/cache",
            "version": "2.1.1",
            "source": {
                "type": "git",
                "url": "https://github.com/doctrine/cache.git",
                "reference": "331b4d5dbaeab3827976273e9356b3b453c300ce"
            },
            "dist": {
                "type": "zip",
                "url": "https://api.github.com/repos/doctrine/cache/zipball/331b4d5dbaeab3827976273e9356b3b453c300ce",
                "reference": "331b4d5dbaeab3827976273e9356b3b453c300ce",
                "shasum": ""
            },
            "require": {
                "php": "~7.1 || ^8.0"
            },
            "conflict": {
                "doctrine/common": ">2.2,<2.4"
            },
            "require-dev": {
                "alcaeus/mongo-php-adapter": "^1.1",
                "cache/integration-tests": "dev-master",
                "doctrine/coding-standard": "^8.0",
                "mongodb/mongodb": "^1.1",
                "phpunit/phpunit": "^7.0 || ^8.0 || ^9.0",
                "predis/predis": "~1.0",
                "psr/cache": "^1.0 || ^2.0 || ^3.0",
                "symfony/cache": "^4.4 || ^5.2 || ^6.0@dev",
                "symfony/var-exporter": "^4.4 || ^5.2 || ^6.0@dev"
            },
            "suggest": {
                "alcaeus/mongo-php-adapter": "Required to use legacy MongoDB driver"
            },
            "type": "library",
            "autoload": {
                "psr-4": {
                    "Doctrine\\Common\\Cache\\": "lib/Doctrine/Common/Cache"
                }
            },
            "notification-url": "https://packagist.org/downloads/",
            "license": [
                "MIT"
            ],
            "authors": [
                {
                    "name": "Guilherme Blanco",
                    "email": "guilhermeblanco@gmail.com"
                },
                {
                    "name": "Roman Borschel",
                    "email": "roman@code-factory.org"
                },
                {
                    "name": "Benjamin Eberlei",
                    "email": "kontakt@beberlei.de"
                },
                {
                    "name": "Jonathan Wage",
                    "email": "jonwage@gmail.com"
                },
                {
                    "name": "Johannes Schmitt",
                    "email": "schmittjoh@gmail.com"
                }
            ],
            "description": "PHP Doctrine Cache library is a popular cache implementation that supports many different drivers such as redis, memcache, apc, mongodb and others.",
            "homepage": "https://www.doctrine-project.org/projects/cache.html",
            "keywords": [
                "abstraction",
                "apcu",
                "cache",
                "caching",
                "couchdb",
                "memcached",
                "php",
                "redis",
                "xcache"
            ],
            "support": {
                "issues": "https://github.com/doctrine/cache/issues",
                "source": "https://github.com/doctrine/cache/tree/2.1.1"
            },
            "funding": [
                {
                    "url": "https://www.doctrine-project.org/sponsorship.html",
                    "type": "custom"
                },
                {
                    "url": "https://www.patreon.com/phpdoctrine",
                    "type": "patreon"
                },
                {
                    "url": "https://tidelift.com/funding/github/packagist/doctrine%2Fcache",
                    "type": "tidelift"
                }
            ],
            "time": "2021-07-17T14:49:29+00:00"
        },
        {
            "name": "doctrine/dbal",
            "version": "2.13.7",
            "source": {
                "type": "git",
                "url": "https://github.com/doctrine/dbal.git",
                "reference": "6e22f6012b42d7932674857989fcf184e9e9b1c3"
            },
            "dist": {
                "type": "zip",
                "url": "https://api.github.com/repos/doctrine/dbal/zipball/6e22f6012b42d7932674857989fcf184e9e9b1c3",
                "reference": "6e22f6012b42d7932674857989fcf184e9e9b1c3",
                "shasum": ""
            },
            "require": {
                "doctrine/cache": "^1.0|^2.0",
                "doctrine/deprecations": "^0.5.3",
                "doctrine/event-manager": "^1.0",
                "ext-pdo": "*",
                "php": "^7.1 || ^8"
            },
            "require-dev": {
                "doctrine/coding-standard": "9.0.0",
                "jetbrains/phpstorm-stubs": "2021.1",
                "phpstan/phpstan": "1.3.0",
                "phpunit/phpunit": "^7.5.20|^8.5|9.5.11",
                "psalm/plugin-phpunit": "0.16.1",
                "squizlabs/php_codesniffer": "3.6.2",
                "symfony/cache": "^4.4",
                "symfony/console": "^2.0.5|^3.0|^4.0|^5.0",
                "vimeo/psalm": "4.16.1"
            },
            "suggest": {
                "symfony/console": "For helpful console commands such as SQL execution and import of files."
            },
            "bin": [
                "bin/doctrine-dbal"
            ],
            "type": "library",
            "autoload": {
                "psr-4": {
                    "Doctrine\\DBAL\\": "lib/Doctrine/DBAL"
                }
            },
            "notification-url": "https://packagist.org/downloads/",
            "license": [
                "MIT"
            ],
            "authors": [
                {
                    "name": "Guilherme Blanco",
                    "email": "guilhermeblanco@gmail.com"
                },
                {
                    "name": "Roman Borschel",
                    "email": "roman@code-factory.org"
                },
                {
                    "name": "Benjamin Eberlei",
                    "email": "kontakt@beberlei.de"
                },
                {
                    "name": "Jonathan Wage",
                    "email": "jonwage@gmail.com"
                }
            ],
            "description": "Powerful PHP database abstraction layer (DBAL) with many features for database schema introspection and management.",
            "homepage": "https://www.doctrine-project.org/projects/dbal.html",
            "keywords": [
                "abstraction",
                "database",
                "db2",
                "dbal",
                "mariadb",
                "mssql",
                "mysql",
                "oci8",
                "oracle",
                "pdo",
                "pgsql",
                "postgresql",
                "queryobject",
                "sasql",
                "sql",
                "sqlanywhere",
                "sqlite",
                "sqlserver",
                "sqlsrv"
            ],
            "support": {
                "issues": "https://github.com/doctrine/dbal/issues",
                "source": "https://github.com/doctrine/dbal/tree/2.13.7"
            },
            "funding": [
                {
                    "url": "https://www.doctrine-project.org/sponsorship.html",
                    "type": "custom"
                },
                {
                    "url": "https://www.patreon.com/phpdoctrine",
                    "type": "patreon"
                },
                {
                    "url": "https://tidelift.com/funding/github/packagist/doctrine%2Fdbal",
                    "type": "tidelift"
                }
            ],
            "time": "2022-01-06T09:08:04+00:00"
        },
        {
            "name": "doctrine/deprecations",
            "version": "v0.5.3",
            "source": {
                "type": "git",
                "url": "https://github.com/doctrine/deprecations.git",
                "reference": "9504165960a1f83cc1480e2be1dd0a0478561314"
            },
            "dist": {
                "type": "zip",
                "url": "https://api.github.com/repos/doctrine/deprecations/zipball/9504165960a1f83cc1480e2be1dd0a0478561314",
                "reference": "9504165960a1f83cc1480e2be1dd0a0478561314",
                "shasum": ""
            },
            "require": {
                "php": "^7.1|^8.0"
            },
            "require-dev": {
                "doctrine/coding-standard": "^6.0|^7.0|^8.0",
                "phpunit/phpunit": "^7.0|^8.0|^9.0",
                "psr/log": "^1.0"
            },
            "suggest": {
                "psr/log": "Allows logging deprecations via PSR-3 logger implementation"
            },
            "type": "library",
            "autoload": {
                "psr-4": {
                    "Doctrine\\Deprecations\\": "lib/Doctrine/Deprecations"
                }
            },
            "notification-url": "https://packagist.org/downloads/",
            "license": [
                "MIT"
            ],
            "description": "A small layer on top of trigger_error(E_USER_DEPRECATED) or PSR-3 logging with options to disable all deprecations or selectively for packages.",
            "homepage": "https://www.doctrine-project.org/",
            "support": {
                "issues": "https://github.com/doctrine/deprecations/issues",
                "source": "https://github.com/doctrine/deprecations/tree/v0.5.3"
            },
            "time": "2021-03-21T12:59:47+00:00"
        },
        {
            "name": "doctrine/event-manager",
            "version": "1.1.1",
            "source": {
                "type": "git",
                "url": "https://github.com/doctrine/event-manager.git",
                "reference": "41370af6a30faa9dc0368c4a6814d596e81aba7f"
            },
            "dist": {
                "type": "zip",
                "url": "https://api.github.com/repos/doctrine/event-manager/zipball/41370af6a30faa9dc0368c4a6814d596e81aba7f",
                "reference": "41370af6a30faa9dc0368c4a6814d596e81aba7f",
                "shasum": ""
            },
            "require": {
                "php": "^7.1 || ^8.0"
            },
            "conflict": {
                "doctrine/common": "<2.9@dev"
            },
            "require-dev": {
                "doctrine/coding-standard": "^6.0",
                "phpunit/phpunit": "^7.0"
            },
            "type": "library",
            "extra": {
                "branch-alias": {
                    "dev-master": "1.0.x-dev"
                }
            },
            "autoload": {
                "psr-4": {
                    "Doctrine\\Common\\": "lib/Doctrine/Common"
                }
            },
            "notification-url": "https://packagist.org/downloads/",
            "license": [
                "MIT"
            ],
            "authors": [
                {
                    "name": "Guilherme Blanco",
                    "email": "guilhermeblanco@gmail.com"
                },
                {
                    "name": "Roman Borschel",
                    "email": "roman@code-factory.org"
                },
                {
                    "name": "Benjamin Eberlei",
                    "email": "kontakt@beberlei.de"
                },
                {
                    "name": "Jonathan Wage",
                    "email": "jonwage@gmail.com"
                },
                {
                    "name": "Johannes Schmitt",
                    "email": "schmittjoh@gmail.com"
                },
                {
                    "name": "Marco Pivetta",
                    "email": "ocramius@gmail.com"
                }
            ],
            "description": "The Doctrine Event Manager is a simple PHP event system that was built to be used with the various Doctrine projects.",
            "homepage": "https://www.doctrine-project.org/projects/event-manager.html",
            "keywords": [
                "event",
                "event dispatcher",
                "event manager",
                "event system",
                "events"
            ],
            "support": {
                "issues": "https://github.com/doctrine/event-manager/issues",
                "source": "https://github.com/doctrine/event-manager/tree/1.1.x"
            },
            "funding": [
                {
                    "url": "https://www.doctrine-project.org/sponsorship.html",
                    "type": "custom"
                },
                {
                    "url": "https://www.patreon.com/phpdoctrine",
                    "type": "patreon"
                },
                {
                    "url": "https://tidelift.com/funding/github/packagist/doctrine%2Fevent-manager",
                    "type": "tidelift"
                }
            ],
            "time": "2020-05-29T18:28:51+00:00"
        },
        {
            "name": "doctrine/instantiator",
            "version": "1.4.0",
            "source": {
                "type": "git",
                "url": "https://github.com/doctrine/instantiator.git",
                "reference": "d56bf6102915de5702778fe20f2de3b2fe570b5b"
            },
            "dist": {
                "type": "zip",
                "url": "https://api.github.com/repos/doctrine/instantiator/zipball/d56bf6102915de5702778fe20f2de3b2fe570b5b",
                "reference": "d56bf6102915de5702778fe20f2de3b2fe570b5b",
                "shasum": ""
            },
            "require": {
                "php": "^7.1 || ^8.0"
            },
            "require-dev": {
                "doctrine/coding-standard": "^8.0",
                "ext-pdo": "*",
                "ext-phar": "*",
                "phpbench/phpbench": "^0.13 || 1.0.0-alpha2",
                "phpstan/phpstan": "^0.12",
                "phpstan/phpstan-phpunit": "^0.12",
                "phpunit/phpunit": "^7.0 || ^8.0 || ^9.0"
            },
            "type": "library",
            "autoload": {
                "psr-4": {
                    "Doctrine\\Instantiator\\": "src/Doctrine/Instantiator/"
                }
            },
            "notification-url": "https://packagist.org/downloads/",
            "license": [
                "MIT"
            ],
            "authors": [
                {
                    "name": "Marco Pivetta",
                    "email": "ocramius@gmail.com",
                    "homepage": "https://ocramius.github.io/"
                }
            ],
            "description": "A small, lightweight utility to instantiate objects in PHP without invoking their constructors",
            "homepage": "https://www.doctrine-project.org/projects/instantiator.html",
            "keywords": [
                "constructor",
                "instantiate"
            ],
            "support": {
                "issues": "https://github.com/doctrine/instantiator/issues",
                "source": "https://github.com/doctrine/instantiator/tree/1.4.0"
            },
            "funding": [
                {
                    "url": "https://www.doctrine-project.org/sponsorship.html",
                    "type": "custom"
                },
                {
                    "url": "https://www.patreon.com/phpdoctrine",
                    "type": "patreon"
                },
                {
                    "url": "https://tidelift.com/funding/github/packagist/doctrine%2Finstantiator",
                    "type": "tidelift"
                }
            ],
            "time": "2020-11-10T18:47:58+00:00"
        },
        {
            "name": "facade/ignition-contracts",
            "version": "1.0.2",
            "source": {
                "type": "git",
                "url": "https://github.com/facade/ignition-contracts.git",
                "reference": "3c921a1cdba35b68a7f0ccffc6dffc1995b18267"
            },
            "dist": {
                "type": "zip",
                "url": "https://api.github.com/repos/facade/ignition-contracts/zipball/3c921a1cdba35b68a7f0ccffc6dffc1995b18267",
                "reference": "3c921a1cdba35b68a7f0ccffc6dffc1995b18267",
                "shasum": ""
            },
            "require": {
                "php": "^7.3|^8.0"
            },
            "require-dev": {
                "friendsofphp/php-cs-fixer": "^v2.15.8",
                "phpunit/phpunit": "^9.3.11",
                "vimeo/psalm": "^3.17.1"
            },
            "type": "library",
            "autoload": {
                "psr-4": {
                    "Facade\\IgnitionContracts\\": "src"
                }
            },
            "notification-url": "https://packagist.org/downloads/",
            "license": [
                "MIT"
            ],
            "authors": [
                {
                    "name": "Freek Van der Herten",
                    "email": "freek@spatie.be",
                    "homepage": "https://flareapp.io",
                    "role": "Developer"
                }
            ],
            "description": "Solution contracts for Ignition",
            "homepage": "https://github.com/facade/ignition-contracts",
            "keywords": [
                "contracts",
                "flare",
                "ignition"
            ],
            "support": {
                "issues": "https://github.com/facade/ignition-contracts/issues",
                "source": "https://github.com/facade/ignition-contracts/tree/1.0.2"
            },
            "time": "2020-10-16T08:27:54+00:00"
        },
        {
            "name": "fakerphp/faker",
            "version": "v1.18.0",
            "source": {
                "type": "git",
                "url": "https://github.com/FakerPHP/Faker.git",
                "reference": "2e77a868f6540695cf5ebf21e5ab472c65f47567"
            },
            "dist": {
                "type": "zip",
                "url": "https://api.github.com/repos/FakerPHP/Faker/zipball/2e77a868f6540695cf5ebf21e5ab472c65f47567",
                "reference": "2e77a868f6540695cf5ebf21e5ab472c65f47567",
                "shasum": ""
            },
            "require": {
                "php": "^7.1 || ^8.0",
                "psr/container": "^1.0 || ^2.0",
                "symfony/deprecation-contracts": "^2.2 || ^3.0"
            },
            "conflict": {
                "fzaninotto/faker": "*"
            },
            "require-dev": {
                "bamarni/composer-bin-plugin": "^1.4.1",
                "ext-intl": "*",
                "symfony/phpunit-bridge": "^4.4 || ^5.2"
            },
            "suggest": {
                "ext-curl": "Required by Faker\\Provider\\Image to download images.",
                "ext-dom": "Required by Faker\\Provider\\HtmlLorem for generating random HTML.",
                "ext-iconv": "Required by Faker\\Provider\\ru_RU\\Text::realText() for generating real Russian text.",
                "ext-mbstring": "Required for multibyte Unicode string functionality."
            },
            "type": "library",
            "extra": {
                "branch-alias": {
                    "dev-main": "v1.18-dev"
                }
            },
            "autoload": {
                "psr-4": {
                    "Faker\\": "src/Faker/"
                }
            },
            "notification-url": "https://packagist.org/downloads/",
            "license": [
                "MIT"
            ],
            "authors": [
                {
                    "name": "François Zaninotto"
                }
            ],
            "description": "Faker is a PHP library that generates fake data for you.",
            "keywords": [
                "data",
                "faker",
                "fixtures"
            ],
            "support": {
                "issues": "https://github.com/FakerPHP/Faker/issues",
                "source": "https://github.com/FakerPHP/Faker/tree/v1.18.0"
            },
            "time": "2022-01-23T17:56:23+00:00"
        },
        {
            "name": "filp/whoops",
            "version": "2.14.5",
            "source": {
                "type": "git",
                "url": "https://github.com/filp/whoops.git",
                "reference": "a63e5e8f26ebbebf8ed3c5c691637325512eb0dc"
            },
            "dist": {
                "type": "zip",
                "url": "https://api.github.com/repos/filp/whoops/zipball/a63e5e8f26ebbebf8ed3c5c691637325512eb0dc",
                "reference": "a63e5e8f26ebbebf8ed3c5c691637325512eb0dc",
                "shasum": ""
            },
            "require": {
                "php": "^5.5.9 || ^7.0 || ^8.0",
                "psr/log": "^1.0.1 || ^2.0 || ^3.0"
            },
            "require-dev": {
                "mockery/mockery": "^0.9 || ^1.0",
                "phpunit/phpunit": "^4.8.36 || ^5.7.27 || ^6.5.14 || ^7.5.20 || ^8.5.8 || ^9.3.3",
                "symfony/var-dumper": "^2.6 || ^3.0 || ^4.0 || ^5.0"
            },
            "suggest": {
                "symfony/var-dumper": "Pretty print complex values better with var-dumper available",
                "whoops/soap": "Formats errors as SOAP responses"
            },
            "type": "library",
            "extra": {
                "branch-alias": {
                    "dev-master": "2.7-dev"
                }
            },
            "autoload": {
                "psr-4": {
                    "Whoops\\": "src/Whoops/"
                }
            },
            "notification-url": "https://packagist.org/downloads/",
            "license": [
                "MIT"
            ],
            "authors": [
                {
                    "name": "Filipe Dobreira",
                    "homepage": "https://github.com/filp",
                    "role": "Developer"
                }
            ],
            "description": "php error handling for cool kids",
            "homepage": "https://filp.github.io/whoops/",
            "keywords": [
                "error",
                "exception",
                "handling",
                "library",
                "throwable",
                "whoops"
            ],
            "support": {
                "issues": "https://github.com/filp/whoops/issues",
                "source": "https://github.com/filp/whoops/tree/2.14.5"
            },
            "funding": [
                {
                    "url": "https://github.com/denis-sokolov",
                    "type": "github"
                }
            ],
            "time": "2022-01-07T12:00:00+00:00"
        },
        {
            "name": "friendsofphp/php-cs-fixer",
            "version": "v3.5.0",
            "source": {
                "type": "git",
                "url": "https://github.com/FriendsOfPHP/PHP-CS-Fixer.git",
                "reference": "333f15e07c866e33e2765e84ba1e0b88e6a3af3b"
            },
            "dist": {
                "type": "zip",
                "url": "https://api.github.com/repos/FriendsOfPHP/PHP-CS-Fixer/zipball/333f15e07c866e33e2765e84ba1e0b88e6a3af3b",
                "reference": "333f15e07c866e33e2765e84ba1e0b88e6a3af3b",
                "shasum": ""
            },
            "require": {
                "composer/semver": "^3.2",
                "composer/xdebug-handler": "^3.0",
                "doctrine/annotations": "^1.13",
                "ext-json": "*",
                "ext-tokenizer": "*",
                "php": "^7.4 || ^8.0",
                "php-cs-fixer/diff": "^2.0",
                "symfony/console": "^5.4 || ^6.0",
                "symfony/event-dispatcher": "^5.4 || ^6.0",
                "symfony/filesystem": "^5.4 || ^6.0",
                "symfony/finder": "^5.4 || ^6.0",
                "symfony/options-resolver": "^5.4 || ^6.0",
                "symfony/polyfill-mbstring": "^1.23",
                "symfony/polyfill-php80": "^1.23",
                "symfony/polyfill-php81": "^1.23",
                "symfony/process": "^5.4 || ^6.0",
                "symfony/stopwatch": "^5.4 || ^6.0"
            },
            "require-dev": {
                "justinrainbow/json-schema": "^5.2",
                "keradus/cli-executor": "^1.5",
                "mikey179/vfsstream": "^1.6.10",
                "php-coveralls/php-coveralls": "^2.5.2",
                "php-cs-fixer/accessible-object": "^1.1",
                "php-cs-fixer/phpunit-constraint-isidenticalstring": "^1.2",
                "php-cs-fixer/phpunit-constraint-xmlmatchesxsd": "^1.2.1",
                "phpspec/prophecy": "^1.15",
                "phpspec/prophecy-phpunit": "^2.0",
                "phpunit/phpunit": "^9.5",
                "phpunitgoodpractices/polyfill": "^1.5",
                "phpunitgoodpractices/traits": "^1.9.1",
                "symfony/phpunit-bridge": "^6.0",
                "symfony/yaml": "^5.4 || ^6.0"
            },
            "suggest": {
                "ext-dom": "For handling output formats in XML",
                "ext-mbstring": "For handling non-UTF8 characters."
            },
            "bin": [
                "php-cs-fixer"
            ],
            "type": "application",
            "autoload": {
                "psr-4": {
                    "PhpCsFixer\\": "src/"
                }
            },
            "notification-url": "https://packagist.org/downloads/",
            "license": [
                "MIT"
            ],
            "authors": [
                {
                    "name": "Fabien Potencier",
                    "email": "fabien@symfony.com"
                },
                {
                    "name": "Dariusz Rumiński",
                    "email": "dariusz.ruminski@gmail.com"
                }
            ],
            "description": "A tool to automatically fix PHP code style",
            "support": {
                "issues": "https://github.com/FriendsOfPHP/PHP-CS-Fixer/issues",
                "source": "https://github.com/FriendsOfPHP/PHP-CS-Fixer/tree/v3.5.0"
            },
            "funding": [
                {
                    "url": "https://github.com/keradus",
                    "type": "github"
                }
            ],
            "time": "2022-01-14T00:29:20+00:00"
        },
        {
            "name": "hamcrest/hamcrest-php",
            "version": "v2.0.1",
            "source": {
                "type": "git",
                "url": "https://github.com/hamcrest/hamcrest-php.git",
                "reference": "8c3d0a3f6af734494ad8f6fbbee0ba92422859f3"
            },
            "dist": {
                "type": "zip",
                "url": "https://api.github.com/repos/hamcrest/hamcrest-php/zipball/8c3d0a3f6af734494ad8f6fbbee0ba92422859f3",
                "reference": "8c3d0a3f6af734494ad8f6fbbee0ba92422859f3",
                "shasum": ""
            },
            "require": {
                "php": "^5.3|^7.0|^8.0"
            },
            "replace": {
                "cordoval/hamcrest-php": "*",
                "davedevelopment/hamcrest-php": "*",
                "kodova/hamcrest-php": "*"
            },
            "require-dev": {
                "phpunit/php-file-iterator": "^1.4 || ^2.0",
                "phpunit/phpunit": "^4.8.36 || ^5.7 || ^6.5 || ^7.0"
            },
            "type": "library",
            "extra": {
                "branch-alias": {
                    "dev-master": "2.1-dev"
                }
            },
            "autoload": {
                "classmap": [
                    "hamcrest"
                ]
            },
            "notification-url": "https://packagist.org/downloads/",
            "license": [
                "BSD-3-Clause"
            ],
            "description": "This is the PHP port of Hamcrest Matchers",
            "keywords": [
                "test"
            ],
            "support": {
                "issues": "https://github.com/hamcrest/hamcrest-php/issues",
                "source": "https://github.com/hamcrest/hamcrest-php/tree/v2.0.1"
            },
            "time": "2020-07-09T08:09:16+00:00"
        },
        {
            "name": "justinrainbow/json-schema",
            "version": "5.2.11",
            "source": {
                "type": "git",
                "url": "https://github.com/justinrainbow/json-schema.git",
                "reference": "2ab6744b7296ded80f8cc4f9509abbff393399aa"
            },
            "dist": {
                "type": "zip",
                "url": "https://api.github.com/repos/justinrainbow/json-schema/zipball/2ab6744b7296ded80f8cc4f9509abbff393399aa",
                "reference": "2ab6744b7296ded80f8cc4f9509abbff393399aa",
                "shasum": ""
            },
            "require": {
                "php": ">=5.3.3"
            },
            "require-dev": {
                "friendsofphp/php-cs-fixer": "~2.2.20||~2.15.1",
                "json-schema/json-schema-test-suite": "1.2.0",
                "phpunit/phpunit": "^4.8.35"
            },
            "bin": [
                "bin/validate-json"
            ],
            "type": "library",
            "extra": {
                "branch-alias": {
                    "dev-master": "5.0.x-dev"
                }
            },
            "autoload": {
                "psr-4": {
                    "JsonSchema\\": "src/JsonSchema/"
                }
            },
            "notification-url": "https://packagist.org/downloads/",
            "license": [
                "MIT"
            ],
            "authors": [
                {
                    "name": "Bruno Prieto Reis",
                    "email": "bruno.p.reis@gmail.com"
                },
                {
                    "name": "Justin Rainbow",
                    "email": "justin.rainbow@gmail.com"
                },
                {
                    "name": "Igor Wiedler",
                    "email": "igor@wiedler.ch"
                },
                {
                    "name": "Robert Schönthal",
                    "email": "seroscho@googlemail.com"
                }
            ],
            "description": "A library to validate a json schema.",
            "homepage": "https://github.com/justinrainbow/json-schema",
            "keywords": [
                "json",
                "schema"
            ],
            "support": {
                "issues": "https://github.com/justinrainbow/json-schema/issues",
                "source": "https://github.com/justinrainbow/json-schema/tree/5.2.11"
            },
            "time": "2021-07-22T09:24:00+00:00"
        },
        {
            "name": "laravel/breeze",
            "version": "v1.7.1",
            "source": {
                "type": "git",
                "url": "https://github.com/laravel/breeze.git",
                "reference": "671c552ae193b3e712039a17a2d75f436a0a790a"
            },
            "dist": {
                "type": "zip",
                "url": "https://api.github.com/repos/laravel/breeze/zipball/671c552ae193b3e712039a17a2d75f436a0a790a",
                "reference": "671c552ae193b3e712039a17a2d75f436a0a790a",
                "shasum": ""
            },
            "require": {
                "illuminate/filesystem": "^8.42|^9.0",
                "illuminate/support": "^8.42|^9.0",
                "illuminate/validation": "^8.42|^9.0",
                "php": "^7.3|^8.0"
            },
            "type": "library",
            "extra": {
                "branch-alias": {
                    "dev-master": "1.x-dev"
                },
                "laravel": {
                    "providers": [
                        "Laravel\\Breeze\\BreezeServiceProvider"
                    ]
                }
            },
            "autoload": {
                "psr-4": {
                    "Laravel\\Breeze\\": "src/"
                }
            },
            "notification-url": "https://packagist.org/downloads/",
            "license": [
                "MIT"
            ],
            "authors": [
                {
                    "name": "Taylor Otwell",
                    "email": "taylor@laravel.com"
                }
            ],
            "description": "Minimal Laravel authentication scaffolding with Blade and Tailwind.",
            "keywords": [
                "auth",
                "laravel"
            ],
            "support": {
                "issues": "https://github.com/laravel/breeze/issues",
                "source": "https://github.com/laravel/breeze"
            },
            "time": "2022-01-25T15:13:03+00:00"
        },
        {
            "name": "laravel/sail",
            "version": "v1.13.1",
            "source": {
                "type": "git",
                "url": "https://github.com/laravel/sail.git",
                "reference": "b9749028732eca8080c26d01cd88a2f3549c2e3e"
            },
            "dist": {
                "type": "zip",
                "url": "https://api.github.com/repos/laravel/sail/zipball/b9749028732eca8080c26d01cd88a2f3549c2e3e",
                "reference": "b9749028732eca8080c26d01cd88a2f3549c2e3e",
                "shasum": ""
            },
            "require": {
                "illuminate/console": "^8.0|^9.0",
                "illuminate/contracts": "^8.0|^9.0",
                "illuminate/support": "^8.0|^9.0",
                "php": "^7.3|^8.0"
            },
            "bin": [
                "bin/sail"
            ],
            "type": "library",
            "extra": {
                "branch-alias": {
                    "dev-master": "1.x-dev"
                },
                "laravel": {
                    "providers": [
                        "Laravel\\Sail\\SailServiceProvider"
                    ]
                }
            },
            "autoload": {
                "psr-4": {
                    "Laravel\\Sail\\": "src/"
                }
            },
            "notification-url": "https://packagist.org/downloads/",
            "license": [
                "MIT"
            ],
            "authors": [
                {
                    "name": "Taylor Otwell",
                    "email": "taylor@laravel.com"
                }
            ],
            "description": "Docker files for running a basic Laravel application.",
            "keywords": [
                "docker",
                "laravel"
            ],
            "support": {
                "issues": "https://github.com/laravel/sail/issues",
                "source": "https://github.com/laravel/sail"
            },
            "time": "2022-01-20T15:31:25+00:00"
        },
        {
            "name": "league/container",
            "version": "4.2.0",
            "source": {
                "type": "git",
                "url": "https://github.com/thephpleague/container.git",
                "reference": "375d13cb828649599ef5d48a339c4af7a26cd0ab"
            },
            "dist": {
                "type": "zip",
                "url": "https://api.github.com/repos/thephpleague/container/zipball/375d13cb828649599ef5d48a339c4af7a26cd0ab",
                "reference": "375d13cb828649599ef5d48a339c4af7a26cd0ab",
                "shasum": ""
            },
            "require": {
                "php": "^7.2 || ^8.0",
                "psr/container": "^1.1 || ^2.0"
            },
            "provide": {
                "psr/container-implementation": "^1.0"
            },
            "replace": {
                "orno/di": "~2.0"
            },
            "require-dev": {
                "nette/php-generator": "^3.4",
                "nikic/php-parser": "^4.10",
                "phpstan/phpstan": "^0.12.47",
                "phpunit/phpunit": "^8.5.17",
                "roave/security-advisories": "dev-latest",
                "scrutinizer/ocular": "^1.8",
                "squizlabs/php_codesniffer": "^3.6"
            },
            "type": "library",
            "extra": {
                "branch-alias": {
                    "dev-master": "4.x-dev",
                    "dev-4.x": "4.x-dev",
                    "dev-3.x": "3.x-dev",
                    "dev-2.x": "2.x-dev",
                    "dev-1.x": "1.x-dev"
                }
            },
            "autoload": {
                "psr-4": {
                    "League\\Container\\": "src"
                }
            },
            "notification-url": "https://packagist.org/downloads/",
            "license": [
                "MIT"
            ],
            "authors": [
                {
                    "name": "Phil Bennett",
                    "email": "mail@philbennett.co.uk",
                    "role": "Developer"
                }
            ],
            "description": "A fast and intuitive dependency injection container.",
            "homepage": "https://github.com/thephpleague/container",
            "keywords": [
                "container",
                "dependency",
                "di",
                "injection",
                "league",
                "provider",
                "service"
            ],
            "support": {
                "issues": "https://github.com/thephpleague/container/issues",
                "source": "https://github.com/thephpleague/container/tree/4.2.0"
            },
            "funding": [
                {
                    "url": "https://github.com/philipobenito",
                    "type": "github"
                }
            ],
            "time": "2021-11-16T10:29:06+00:00"
        },
        {
            "name": "maximebf/debugbar",
            "version": "v1.17.3",
            "source": {
                "type": "git",
                "url": "https://github.com/maximebf/php-debugbar.git",
                "reference": "e8ac3499af0ea5b440908e06cc0abe5898008b3c"
            },
            "dist": {
                "type": "zip",
                "url": "https://api.github.com/repos/maximebf/php-debugbar/zipball/e8ac3499af0ea5b440908e06cc0abe5898008b3c",
                "reference": "e8ac3499af0ea5b440908e06cc0abe5898008b3c",
                "shasum": ""
            },
            "require": {
                "php": "^7.1|^8",
                "psr/log": "^1|^2|^3",
                "symfony/var-dumper": "^2.6|^3|^4|^5"
            },
            "require-dev": {
                "phpunit/phpunit": "^7.5.20 || ^9.4.2"
            },
            "suggest": {
                "kriswallsmith/assetic": "The best way to manage assets",
                "monolog/monolog": "Log using Monolog",
                "predis/predis": "Redis storage"
            },
            "type": "library",
            "extra": {
                "branch-alias": {
                    "dev-master": "1.17-dev"
                }
            },
            "autoload": {
                "psr-4": {
                    "DebugBar\\": "src/DebugBar/"
                }
            },
            "notification-url": "https://packagist.org/downloads/",
            "license": [
                "MIT"
            ],
            "authors": [
                {
                    "name": "Maxime Bouroumeau-Fuseau",
                    "email": "maxime.bouroumeau@gmail.com",
                    "homepage": "http://maximebf.com"
                },
                {
                    "name": "Barry vd. Heuvel",
                    "email": "barryvdh@gmail.com"
                }
            ],
            "description": "Debug bar in the browser for php application",
            "homepage": "https://github.com/maximebf/php-debugbar",
            "keywords": [
                "debug",
                "debugbar"
            ],
            "support": {
                "issues": "https://github.com/maximebf/php-debugbar/issues",
                "source": "https://github.com/maximebf/php-debugbar/tree/v1.17.3"
            },
            "time": "2021-10-19T12:33:27+00:00"
        },
        {
            "name": "mockery/mockery",
            "version": "1.5.0",
            "source": {
                "type": "git",
                "url": "https://github.com/mockery/mockery.git",
                "reference": "c10a5f6e06fc2470ab1822fa13fa2a7380f8fbac"
            },
            "dist": {
                "type": "zip",
                "url": "https://api.github.com/repos/mockery/mockery/zipball/c10a5f6e06fc2470ab1822fa13fa2a7380f8fbac",
                "reference": "c10a5f6e06fc2470ab1822fa13fa2a7380f8fbac",
                "shasum": ""
            },
            "require": {
                "hamcrest/hamcrest-php": "^2.0.1",
                "lib-pcre": ">=7.0",
                "php": "^7.3 || ^8.0"
            },
            "conflict": {
                "phpunit/phpunit": "<8.0"
            },
            "require-dev": {
                "phpunit/phpunit": "^8.5 || ^9.3"
            },
            "type": "library",
            "extra": {
                "branch-alias": {
                    "dev-master": "1.4.x-dev"
                }
            },
            "autoload": {
                "psr-0": {
                    "Mockery": "library/"
                }
            },
            "notification-url": "https://packagist.org/downloads/",
            "license": [
                "BSD-3-Clause"
            ],
            "authors": [
                {
                    "name": "Pádraic Brady",
                    "email": "padraic.brady@gmail.com",
                    "homepage": "http://blog.astrumfutura.com"
                },
                {
                    "name": "Dave Marshall",
                    "email": "dave.marshall@atstsolutions.co.uk",
                    "homepage": "http://davedevelopment.co.uk"
                }
            ],
            "description": "Mockery is a simple yet flexible PHP mock object framework",
            "homepage": "https://github.com/mockery/mockery",
            "keywords": [
                "BDD",
                "TDD",
                "library",
                "mock",
                "mock objects",
                "mockery",
                "stub",
                "test",
                "test double",
                "testing"
            ],
            "support": {
                "issues": "https://github.com/mockery/mockery/issues",
                "source": "https://github.com/mockery/mockery/tree/1.5.0"
            },
            "time": "2022-01-20T13:18:17+00:00"
        },
        {
            "name": "myclabs/deep-copy",
            "version": "1.10.2",
            "source": {
                "type": "git",
                "url": "https://github.com/myclabs/DeepCopy.git",
                "reference": "776f831124e9c62e1a2c601ecc52e776d8bb7220"
            },
            "dist": {
                "type": "zip",
                "url": "https://api.github.com/repos/myclabs/DeepCopy/zipball/776f831124e9c62e1a2c601ecc52e776d8bb7220",
                "reference": "776f831124e9c62e1a2c601ecc52e776d8bb7220",
                "shasum": ""
            },
            "require": {
                "php": "^7.1 || ^8.0"
            },
            "require-dev": {
                "doctrine/collections": "^1.0",
                "doctrine/common": "^2.6",
                "phpunit/phpunit": "^7.1"
            },
            "type": "library",
            "autoload": {
                "psr-4": {
                    "DeepCopy\\": "src/DeepCopy/"
                },
                "files": [
                    "src/DeepCopy/deep_copy.php"
                ]
            },
            "notification-url": "https://packagist.org/downloads/",
            "license": [
                "MIT"
            ],
            "description": "Create deep copies (clones) of your objects",
            "keywords": [
                "clone",
                "copy",
                "duplicate",
                "object",
                "object graph"
            ],
            "support": {
                "issues": "https://github.com/myclabs/DeepCopy/issues",
                "source": "https://github.com/myclabs/DeepCopy/tree/1.10.2"
            },
            "funding": [
                {
                    "url": "https://tidelift.com/funding/github/packagist/myclabs/deep-copy",
                    "type": "tidelift"
                }
            ],
            "time": "2020-11-13T09:40:50+00:00"
        },
        {
            "name": "nunomaduro/collision",
            "version": "v5.11.0",
            "source": {
                "type": "git",
                "url": "https://github.com/nunomaduro/collision.git",
                "reference": "8b610eef8582ccdc05d8f2ab23305e2d37049461"
            },
            "dist": {
                "type": "zip",
                "url": "https://api.github.com/repos/nunomaduro/collision/zipball/8b610eef8582ccdc05d8f2ab23305e2d37049461",
                "reference": "8b610eef8582ccdc05d8f2ab23305e2d37049461",
                "shasum": ""
            },
            "require": {
                "facade/ignition-contracts": "^1.0",
                "filp/whoops": "^2.14.3",
                "php": "^7.3 || ^8.0",
                "symfony/console": "^5.0"
            },
            "require-dev": {
                "brianium/paratest": "^6.1",
                "fideloper/proxy": "^4.4.1",
                "fruitcake/laravel-cors": "^2.0.3",
                "laravel/framework": "8.x-dev",
                "nunomaduro/larastan": "^0.6.2",
                "nunomaduro/mock-final-classes": "^1.0",
                "orchestra/testbench": "^6.0",
                "phpstan/phpstan": "^0.12.64",
                "phpunit/phpunit": "^9.5.0"
            },
            "type": "library",
            "extra": {
                "laravel": {
                    "providers": [
                        "NunoMaduro\\Collision\\Adapters\\Laravel\\CollisionServiceProvider"
                    ]
                }
            },
            "autoload": {
                "psr-4": {
                    "NunoMaduro\\Collision\\": "src/"
                }
            },
            "notification-url": "https://packagist.org/downloads/",
            "license": [
                "MIT"
            ],
            "authors": [
                {
                    "name": "Nuno Maduro",
                    "email": "enunomaduro@gmail.com"
                }
            ],
            "description": "Cli error handling for console/command-line PHP applications.",
            "keywords": [
                "artisan",
                "cli",
                "command-line",
                "console",
                "error",
                "handling",
                "laravel",
                "laravel-zero",
                "php",
                "symfony"
            ],
            "support": {
                "issues": "https://github.com/nunomaduro/collision/issues",
                "source": "https://github.com/nunomaduro/collision"
            },
            "funding": [
                {
                    "url": "https://www.paypal.com/paypalme/enunomaduro",
                    "type": "custom"
                },
                {
                    "url": "https://github.com/nunomaduro",
                    "type": "github"
                },
                {
                    "url": "https://www.patreon.com/nunomaduro",
                    "type": "patreon"
                }
            ],
            "time": "2022-01-10T16:22:52+00:00"
        },
        {
            "name": "nunomaduro/larastan",
            "version": "1.0.3",
            "source": {
                "type": "git",
                "url": "https://github.com/nunomaduro/larastan.git",
                "reference": "f5ce15319da184a5e461ef12c60489c15a9cf65b"
            },
            "dist": {
                "type": "zip",
                "url": "https://api.github.com/repos/nunomaduro/larastan/zipball/f5ce15319da184a5e461ef12c60489c15a9cf65b",
                "reference": "f5ce15319da184a5e461ef12c60489c15a9cf65b",
                "shasum": ""
            },
            "require": {
                "composer/composer": "^1.0 || ^2.0",
                "ext-json": "*",
                "illuminate/console": "^6.0 || ^7.0 || ^8.0 || ^9.0",
                "illuminate/container": "^6.0 || ^7.0 || ^8.0 || ^9.0",
                "illuminate/contracts": "^6.0 || ^7.0 || ^8.0 || ^9.0",
                "illuminate/database": "^6.0 || ^7.0 || ^8.0 || ^9.0",
                "illuminate/http": "^6.0 || ^7.0 || ^8.0 || ^9.0",
                "illuminate/pipeline": "^6.0 || ^7.0 || ^8.0 || ^9.0",
                "illuminate/support": "^6.0 || ^7.0 || ^8.0 || ^9.0",
                "mockery/mockery": "^0.9 || ^1.0",
                "php": "^7.2 || ^8.0",
                "phpstan/phpstan": "^1.0",
                "symfony/process": "^4.3 || ^5.0 || ^6.0"
            },
            "require-dev": {
                "nikic/php-parser": "^4.13.0",
                "orchestra/testbench": "^4.0 || ^5.0 || ^6.0 || ^7.0",
                "phpunit/phpunit": "^7.3 || ^8.2 || ^9.3"
            },
            "suggest": {
                "orchestra/testbench": "Using Larastan for analysing a package needs Testbench"
            },
            "type": "phpstan-extension",
            "extra": {
                "branch-alias": {
                    "dev-master": "1.0-dev"
                },
                "phpstan": {
                    "includes": [
                        "extension.neon"
                    ]
                }
            },
            "autoload": {
                "psr-4": {
                    "NunoMaduro\\Larastan\\": "src/"
                }
            },
            "notification-url": "https://packagist.org/downloads/",
            "license": [
                "MIT"
            ],
            "authors": [
                {
                    "name": "Nuno Maduro",
                    "email": "enunomaduro@gmail.com"
                }
            ],
            "description": "Larastan - Discover bugs in your code without running it. A phpstan/phpstan wrapper for Laravel",
            "keywords": [
                "PHPStan",
                "code analyse",
                "code analysis",
                "larastan",
                "laravel",
                "package",
                "php",
                "static analysis"
            ],
            "support": {
                "issues": "https://github.com/nunomaduro/larastan/issues",
                "source": "https://github.com/nunomaduro/larastan/tree/1.0.3"
            },
            "funding": [
                {
                    "url": "https://www.paypal.com/paypalme/enunomaduro",
                    "type": "custom"
                },
                {
                    "url": "https://github.com/canvural",
                    "type": "github"
                },
                {
                    "url": "https://github.com/nunomaduro",
                    "type": "github"
                },
                {
                    "url": "https://www.patreon.com/nunomaduro",
                    "type": "patreon"
                }
            ],
            "time": "2022-01-20T19:33:48+00:00"
        },
        {
            "name": "nunomaduro/phpinsights",
            "version": "v2.1.0",
            "source": {
                "type": "git",
                "url": "https://github.com/nunomaduro/phpinsights.git",
                "reference": "d67e258b21a43de04399a31785a618b6554765da"
            },
            "dist": {
                "type": "zip",
                "url": "https://api.github.com/repos/nunomaduro/phpinsights/zipball/d67e258b21a43de04399a31785a618b6554765da",
                "reference": "d67e258b21a43de04399a31785a618b6554765da",
                "shasum": ""
            },
            "require": {
                "composer/composer": "^2.0",
                "ext-iconv": "*",
                "ext-json": "*",
                "ext-mbstring": "*",
                "ext-tokenizer": "*",
                "friendsofphp/php-cs-fixer": "^3.0.0",
                "justinrainbow/json-schema": "^5.1",
                "league/container": "^3.2|^4.2",
                "php": "^7.4 || ^8.0",
                "php-parallel-lint/php-parallel-lint": "^1.3",
                "phploc/phploc": "^5.0|^6.0|^7.0",
                "psr/container": "^1.0|^2.0",
                "psr/simple-cache": "^1.0",
                "slevomat/coding-standard": "^7.0.8",
                "squizlabs/php_codesniffer": "^3.5",
                "symfony/cache": "^4.4|^5.0|^6.0",
                "symfony/console": "^4.2|^5.0|^6.0",
                "symfony/finder": "^4.2|^5.0|^6.0",
                "symfony/http-client": "^4.3|^5.0|^6.0"
            },
            "require-dev": {
                "ergebnis/phpstan-rules": "^0.15.0",
                "illuminate/console": "^5.8|^6.0|^7.0|^8.0|^9.0",
                "illuminate/support": "^5.8|^6.0|^7.0|^8.0|^9.0",
                "mockery/mockery": "^1.0",
                "phpstan/phpstan-strict-rules": "^0.12",
                "phpunit/phpunit": "^8.0|^9.0",
                "rector/rector": "0.11.56",
                "symfony/var-dumper": "^4.2|^5.0|^6.0",
                "thecodingmachine/phpstan-strict-rules": "^0.12.0"
            },
            "suggest": {
                "ext-simplexml": "It is needed for the checkstyle formatter"
            },
            "bin": [
                "bin/phpinsights"
            ],
            "type": "library",
            "extra": {
                "laravel": {
                    "providers": [
                        "NunoMaduro\\PhpInsights\\Application\\Adapters\\Laravel\\InsightsServiceProvider"
                    ]
                }
            },
            "autoload": {
                "psr-4": {
                    "NunoMaduro\\PhpInsights\\": "src"
                }
            },
            "notification-url": "https://packagist.org/downloads/",
            "license": [
                "MIT"
            ],
            "authors": [
                {
                    "name": "Nuno Maduro",
                    "email": "enunomaduro@gmail.com"
                }
            ],
            "description": "Instant PHP quality checks from your console.",
            "keywords": [
                "Insights",
                "code",
                "console",
                "php",
                "quality",
                "source"
            ],
            "support": {
                "issues": "https://github.com/nunomaduro/phpinsights/issues",
                "source": "https://github.com/nunomaduro/phpinsights/tree/v2.1.0"
            },
            "funding": [
                {
                    "url": "https://www.paypal.com/paypalme/enunomaduro",
                    "type": "custom"
                },
                {
                    "url": "https://github.com/nunomaduro",
                    "type": "github"
                },
                {
                    "url": "https://github.com/olivernybroe",
                    "type": "github"
                },
                {
                    "url": "https://www.patreon.com/nunomaduro",
                    "type": "patreon"
                }
            ],
            "time": "2022-01-13T15:03:56+00:00"
        },
        {
            "name": "phar-io/manifest",
            "version": "2.0.3",
            "source": {
                "type": "git",
                "url": "https://github.com/phar-io/manifest.git",
                "reference": "97803eca37d319dfa7826cc2437fc020857acb53"
            },
            "dist": {
                "type": "zip",
                "url": "https://api.github.com/repos/phar-io/manifest/zipball/97803eca37d319dfa7826cc2437fc020857acb53",
                "reference": "97803eca37d319dfa7826cc2437fc020857acb53",
                "shasum": ""
            },
            "require": {
                "ext-dom": "*",
                "ext-phar": "*",
                "ext-xmlwriter": "*",
                "phar-io/version": "^3.0.1",
                "php": "^7.2 || ^8.0"
            },
            "type": "library",
            "extra": {
                "branch-alias": {
                    "dev-master": "2.0.x-dev"
                }
            },
            "autoload": {
                "classmap": [
                    "src/"
                ]
            },
            "notification-url": "https://packagist.org/downloads/",
            "license": [
                "BSD-3-Clause"
            ],
            "authors": [
                {
                    "name": "Arne Blankerts",
                    "email": "arne@blankerts.de",
                    "role": "Developer"
                },
                {
                    "name": "Sebastian Heuer",
                    "email": "sebastian@phpeople.de",
                    "role": "Developer"
                },
                {
                    "name": "Sebastian Bergmann",
                    "email": "sebastian@phpunit.de",
                    "role": "Developer"
                }
            ],
            "description": "Component for reading phar.io manifest information from a PHP Archive (PHAR)",
            "support": {
                "issues": "https://github.com/phar-io/manifest/issues",
                "source": "https://github.com/phar-io/manifest/tree/2.0.3"
            },
            "time": "2021-07-20T11:28:43+00:00"
        },
        {
            "name": "phar-io/version",
            "version": "3.1.0",
            "source": {
                "type": "git",
                "url": "https://github.com/phar-io/version.git",
                "reference": "bae7c545bef187884426f042434e561ab1ddb182"
            },
            "dist": {
                "type": "zip",
                "url": "https://api.github.com/repos/phar-io/version/zipball/bae7c545bef187884426f042434e561ab1ddb182",
                "reference": "bae7c545bef187884426f042434e561ab1ddb182",
                "shasum": ""
            },
            "require": {
                "php": "^7.2 || ^8.0"
            },
            "type": "library",
            "autoload": {
                "classmap": [
                    "src/"
                ]
            },
            "notification-url": "https://packagist.org/downloads/",
            "license": [
                "BSD-3-Clause"
            ],
            "authors": [
                {
                    "name": "Arne Blankerts",
                    "email": "arne@blankerts.de",
                    "role": "Developer"
                },
                {
                    "name": "Sebastian Heuer",
                    "email": "sebastian@phpeople.de",
                    "role": "Developer"
                },
                {
                    "name": "Sebastian Bergmann",
                    "email": "sebastian@phpunit.de",
                    "role": "Developer"
                }
            ],
            "description": "Library for handling version information and constraints",
            "support": {
                "issues": "https://github.com/phar-io/version/issues",
                "source": "https://github.com/phar-io/version/tree/3.1.0"
            },
            "time": "2021-02-23T14:00:09+00:00"
        },
        {
            "name": "php-cs-fixer/diff",
            "version": "v2.0.2",
            "source": {
                "type": "git",
                "url": "https://github.com/PHP-CS-Fixer/diff.git",
                "reference": "29dc0d507e838c4580d018bd8b5cb412474f7ec3"
            },
            "dist": {
                "type": "zip",
                "url": "https://api.github.com/repos/PHP-CS-Fixer/diff/zipball/29dc0d507e838c4580d018bd8b5cb412474f7ec3",
                "reference": "29dc0d507e838c4580d018bd8b5cb412474f7ec3",
                "shasum": ""
            },
            "require": {
                "php": "^5.6 || ^7.0 || ^8.0"
            },
            "require-dev": {
                "phpunit/phpunit": "^5.7.23 || ^6.4.3 || ^7.0",
                "symfony/process": "^3.3"
            },
            "type": "library",
            "autoload": {
                "classmap": [
                    "src/"
                ]
            },
            "notification-url": "https://packagist.org/downloads/",
            "license": [
                "BSD-3-Clause"
            ],
            "authors": [
                {
                    "name": "Sebastian Bergmann",
                    "email": "sebastian@phpunit.de"
                },
                {
                    "name": "Kore Nordmann",
                    "email": "mail@kore-nordmann.de"
                }
            ],
            "description": "sebastian/diff v3 backport support for PHP 5.6+",
            "homepage": "https://github.com/PHP-CS-Fixer",
            "keywords": [
                "diff"
            ],
            "support": {
                "issues": "https://github.com/PHP-CS-Fixer/diff/issues",
                "source": "https://github.com/PHP-CS-Fixer/diff/tree/v2.0.2"
            },
            "time": "2020-10-14T08:32:19+00:00"
        },
        {
            "name": "php-parallel-lint/php-parallel-lint",
            "version": "v1.3.1",
            "source": {
                "type": "git",
                "url": "https://github.com/php-parallel-lint/PHP-Parallel-Lint.git",
                "reference": "761f3806e30239b5fcd90a0a45d41dc2138de192"
            },
            "dist": {
                "type": "zip",
                "url": "https://api.github.com/repos/php-parallel-lint/PHP-Parallel-Lint/zipball/761f3806e30239b5fcd90a0a45d41dc2138de192",
                "reference": "761f3806e30239b5fcd90a0a45d41dc2138de192",
                "shasum": ""
            },
            "require": {
                "ext-json": "*",
                "php": ">=5.3.0"
            },
            "replace": {
                "grogy/php-parallel-lint": "*",
                "jakub-onderka/php-parallel-lint": "*"
            },
            "require-dev": {
                "nette/tester": "^1.3 || ^2.0",
                "php-parallel-lint/php-console-highlighter": "~0.3",
                "squizlabs/php_codesniffer": "^3.6"
            },
            "suggest": {
                "php-parallel-lint/php-console-highlighter": "Highlight syntax in code snippet"
            },
            "bin": [
                "parallel-lint"
            ],
            "type": "library",
            "autoload": {
                "classmap": [
                    "./"
                ]
            },
            "notification-url": "https://packagist.org/downloads/",
            "license": [
                "BSD-2-Clause"
            ],
            "authors": [
                {
                    "name": "Jakub Onderka",
                    "email": "ahoj@jakubonderka.cz"
                }
            ],
            "description": "This tool check syntax of PHP files about 20x faster than serial check.",
            "homepage": "https://github.com/php-parallel-lint/PHP-Parallel-Lint",
            "support": {
                "issues": "https://github.com/php-parallel-lint/PHP-Parallel-Lint/issues",
                "source": "https://github.com/php-parallel-lint/PHP-Parallel-Lint/tree/v1.3.1"
            },
            "time": "2021-08-13T05:35:13+00:00"
        },
        {
            "name": "phpdocumentor/reflection-common",
            "version": "2.2.0",
            "source": {
                "type": "git",
                "url": "https://github.com/phpDocumentor/ReflectionCommon.git",
                "reference": "1d01c49d4ed62f25aa84a747ad35d5a16924662b"
            },
            "dist": {
                "type": "zip",
                "url": "https://api.github.com/repos/phpDocumentor/ReflectionCommon/zipball/1d01c49d4ed62f25aa84a747ad35d5a16924662b",
                "reference": "1d01c49d4ed62f25aa84a747ad35d5a16924662b",
                "shasum": ""
            },
            "require": {
                "php": "^7.2 || ^8.0"
            },
            "type": "library",
            "extra": {
                "branch-alias": {
                    "dev-2.x": "2.x-dev"
                }
            },
            "autoload": {
                "psr-4": {
                    "phpDocumentor\\Reflection\\": "src/"
                }
            },
            "notification-url": "https://packagist.org/downloads/",
            "license": [
                "MIT"
            ],
            "authors": [
                {
                    "name": "Jaap van Otterdijk",
                    "email": "opensource@ijaap.nl"
                }
            ],
            "description": "Common reflection classes used by phpdocumentor to reflect the code structure",
            "homepage": "http://www.phpdoc.org",
            "keywords": [
                "FQSEN",
                "phpDocumentor",
                "phpdoc",
                "reflection",
                "static analysis"
            ],
            "support": {
                "issues": "https://github.com/phpDocumentor/ReflectionCommon/issues",
                "source": "https://github.com/phpDocumentor/ReflectionCommon/tree/2.x"
            },
            "time": "2020-06-27T09:03:43+00:00"
        },
        {
            "name": "phpdocumentor/reflection-docblock",
            "version": "5.3.0",
            "source": {
                "type": "git",
                "url": "https://github.com/phpDocumentor/ReflectionDocBlock.git",
                "reference": "622548b623e81ca6d78b721c5e029f4ce664f170"
            },
            "dist": {
                "type": "zip",
                "url": "https://api.github.com/repos/phpDocumentor/ReflectionDocBlock/zipball/622548b623e81ca6d78b721c5e029f4ce664f170",
                "reference": "622548b623e81ca6d78b721c5e029f4ce664f170",
                "shasum": ""
            },
            "require": {
                "ext-filter": "*",
                "php": "^7.2 || ^8.0",
                "phpdocumentor/reflection-common": "^2.2",
                "phpdocumentor/type-resolver": "^1.3",
                "webmozart/assert": "^1.9.1"
            },
            "require-dev": {
                "mockery/mockery": "~1.3.2",
                "psalm/phar": "^4.8"
            },
            "type": "library",
            "extra": {
                "branch-alias": {
                    "dev-master": "5.x-dev"
                }
            },
            "autoload": {
                "psr-4": {
                    "phpDocumentor\\Reflection\\": "src"
                }
            },
            "notification-url": "https://packagist.org/downloads/",
            "license": [
                "MIT"
            ],
            "authors": [
                {
                    "name": "Mike van Riel",
                    "email": "me@mikevanriel.com"
                },
                {
                    "name": "Jaap van Otterdijk",
                    "email": "account@ijaap.nl"
                }
            ],
            "description": "With this component, a library can provide support for annotations via DocBlocks or otherwise retrieve information that is embedded in a DocBlock.",
            "support": {
                "issues": "https://github.com/phpDocumentor/ReflectionDocBlock/issues",
                "source": "https://github.com/phpDocumentor/ReflectionDocBlock/tree/5.3.0"
            },
            "time": "2021-10-19T17:43:47+00:00"
        },
        {
            "name": "phpdocumentor/type-resolver",
            "version": "1.6.0",
            "source": {
                "type": "git",
                "url": "https://github.com/phpDocumentor/TypeResolver.git",
                "reference": "93ebd0014cab80c4ea9f5e297ea48672f1b87706"
            },
            "dist": {
                "type": "zip",
                "url": "https://api.github.com/repos/phpDocumentor/TypeResolver/zipball/93ebd0014cab80c4ea9f5e297ea48672f1b87706",
                "reference": "93ebd0014cab80c4ea9f5e297ea48672f1b87706",
                "shasum": ""
            },
            "require": {
                "php": "^7.2 || ^8.0",
                "phpdocumentor/reflection-common": "^2.0"
            },
            "require-dev": {
                "ext-tokenizer": "*",
                "psalm/phar": "^4.8"
            },
            "type": "library",
            "extra": {
                "branch-alias": {
                    "dev-1.x": "1.x-dev"
                }
            },
            "autoload": {
                "psr-4": {
                    "phpDocumentor\\Reflection\\": "src"
                }
            },
            "notification-url": "https://packagist.org/downloads/",
            "license": [
                "MIT"
            ],
            "authors": [
                {
                    "name": "Mike van Riel",
                    "email": "me@mikevanriel.com"
                }
            ],
            "description": "A PSR-5 based resolver of Class names, Types and Structural Element Names",
            "support": {
                "issues": "https://github.com/phpDocumentor/TypeResolver/issues",
                "source": "https://github.com/phpDocumentor/TypeResolver/tree/1.6.0"
            },
            "time": "2022-01-04T19:58:01+00:00"
        },
        {
            "name": "phploc/phploc",
            "version": "7.0.2",
            "source": {
                "type": "git",
                "url": "https://github.com/sebastianbergmann/phploc.git",
                "reference": "af0d5fc84f3f7725513ba59cdcbe670ac2a4532a"
            },
            "dist": {
                "type": "zip",
                "url": "https://api.github.com/repos/sebastianbergmann/phploc/zipball/af0d5fc84f3f7725513ba59cdcbe670ac2a4532a",
                "reference": "af0d5fc84f3f7725513ba59cdcbe670ac2a4532a",
                "shasum": ""
            },
            "require": {
                "ext-dom": "*",
                "ext-json": "*",
                "php": ">=7.3",
                "phpunit/php-file-iterator": "^3.0",
                "sebastian/cli-parser": "^1.0",
                "sebastian/version": "^3.0"
            },
            "bin": [
                "phploc"
            ],
            "type": "library",
            "extra": {
                "branch-alias": {
                    "dev-master": "7.0-dev"
                }
            },
            "autoload": {
                "classmap": [
                    "src/"
                ]
            },
            "notification-url": "https://packagist.org/downloads/",
            "license": [
                "BSD-3-Clause"
            ],
            "authors": [
                {
                    "name": "Sebastian Bergmann",
                    "email": "sebastian@phpunit.de",
                    "role": "lead"
                }
            ],
            "description": "A tool for quickly measuring the size of a PHP project.",
            "homepage": "https://github.com/sebastianbergmann/phploc",
            "support": {
                "issues": "https://github.com/sebastianbergmann/phploc/issues",
                "source": "https://github.com/sebastianbergmann/phploc/tree/7.0.2"
            },
            "funding": [
                {
                    "url": "https://github.com/sebastianbergmann",
                    "type": "github"
                }
            ],
            "time": "2020-12-07T05:51:20+00:00"
        },
        {
            "name": "phpspec/prophecy",
            "version": "v1.15.0",
            "source": {
                "type": "git",
                "url": "https://github.com/phpspec/prophecy.git",
                "reference": "bbcd7380b0ebf3961ee21409db7b38bc31d69a13"
            },
            "dist": {
                "type": "zip",
                "url": "https://api.github.com/repos/phpspec/prophecy/zipball/bbcd7380b0ebf3961ee21409db7b38bc31d69a13",
                "reference": "bbcd7380b0ebf3961ee21409db7b38bc31d69a13",
                "shasum": ""
            },
            "require": {
                "doctrine/instantiator": "^1.2",
                "php": "^7.2 || ~8.0, <8.2",
                "phpdocumentor/reflection-docblock": "^5.2",
                "sebastian/comparator": "^3.0 || ^4.0",
                "sebastian/recursion-context": "^3.0 || ^4.0"
            },
            "require-dev": {
                "phpspec/phpspec": "^6.0 || ^7.0",
                "phpunit/phpunit": "^8.0 || ^9.0"
            },
            "type": "library",
            "extra": {
                "branch-alias": {
                    "dev-master": "1.x-dev"
                }
            },
            "autoload": {
                "psr-4": {
                    "Prophecy\\": "src/Prophecy"
                }
            },
            "notification-url": "https://packagist.org/downloads/",
            "license": [
                "MIT"
            ],
            "authors": [
                {
                    "name": "Konstantin Kudryashov",
                    "email": "ever.zet@gmail.com",
                    "homepage": "http://everzet.com"
                },
                {
                    "name": "Marcello Duarte",
                    "email": "marcello.duarte@gmail.com"
                }
            ],
            "description": "Highly opinionated mocking framework for PHP 5.3+",
            "homepage": "https://github.com/phpspec/prophecy",
            "keywords": [
                "Double",
                "Dummy",
                "fake",
                "mock",
                "spy",
                "stub"
            ],
            "support": {
                "issues": "https://github.com/phpspec/prophecy/issues",
                "source": "https://github.com/phpspec/prophecy/tree/v1.15.0"
            },
            "time": "2021-12-08T12:19:24+00:00"
        },
        {
            "name": "phpstan/phpdoc-parser",
            "version": "1.2.0",
            "source": {
                "type": "git",
                "url": "https://github.com/phpstan/phpdoc-parser.git",
                "reference": "dbc093d7af60eff5cd575d2ed761b15ed40bd08e"
            },
            "dist": {
                "type": "zip",
                "url": "https://api.github.com/repos/phpstan/phpdoc-parser/zipball/dbc093d7af60eff5cd575d2ed761b15ed40bd08e",
                "reference": "dbc093d7af60eff5cd575d2ed761b15ed40bd08e",
                "shasum": ""
            },
            "require": {
                "php": "^7.1 || ^8.0"
            },
            "require-dev": {
                "php-parallel-lint/php-parallel-lint": "^1.2",
                "phpstan/extension-installer": "^1.0",
                "phpstan/phpstan": "^1.0",
                "phpstan/phpstan-strict-rules": "^1.0",
                "phpunit/phpunit": "^9.5",
                "symfony/process": "^5.2"
            },
            "type": "library",
            "extra": {
                "branch-alias": {
                    "dev-master": "1.0-dev"
                }
            },
            "autoload": {
                "psr-4": {
                    "PHPStan\\PhpDocParser\\": [
                        "src/"
                    ]
                }
            },
            "notification-url": "https://packagist.org/downloads/",
            "license": [
                "MIT"
            ],
            "description": "PHPDoc parser with support for nullable, intersection and generic types",
            "support": {
                "issues": "https://github.com/phpstan/phpdoc-parser/issues",
                "source": "https://github.com/phpstan/phpdoc-parser/tree/1.2.0"
            },
            "time": "2021-09-16T20:46:02+00:00"
        },
        {
            "name": "phpstan/phpstan",
            "version": "1.4.2",
            "source": {
                "type": "git",
                "url": "https://github.com/phpstan/phpstan.git",
                "reference": "1dd8f3e40bf7aa30031a75c65cece99220a161b8"
            },
            "dist": {
                "type": "zip",
                "url": "https://api.github.com/repos/phpstan/phpstan/zipball/1dd8f3e40bf7aa30031a75c65cece99220a161b8",
                "reference": "1dd8f3e40bf7aa30031a75c65cece99220a161b8",
                "shasum": ""
            },
            "require": {
                "php": "^7.1|^8.0"
            },
            "conflict": {
                "phpstan/phpstan-shim": "*"
            },
            "bin": [
                "phpstan",
                "phpstan.phar"
            ],
            "type": "library",
            "extra": {
                "branch-alias": {
                    "dev-master": "1.4-dev"
                }
            },
            "autoload": {
                "files": [
                    "bootstrap.php"
                ]
            },
            "notification-url": "https://packagist.org/downloads/",
            "license": [
                "MIT"
            ],
            "description": "PHPStan - PHP Static Analysis Tool",
            "support": {
                "issues": "https://github.com/phpstan/phpstan/issues",
                "source": "https://github.com/phpstan/phpstan/tree/1.4.2"
            },
            "funding": [
                {
                    "url": "https://github.com/ondrejmirtes",
                    "type": "github"
                },
                {
                    "url": "https://github.com/phpstan",
                    "type": "github"
                },
                {
                    "url": "https://www.patreon.com/phpstan",
                    "type": "patreon"
                },
                {
                    "url": "https://tidelift.com/funding/github/packagist/phpstan/phpstan",
                    "type": "tidelift"
                }
            ],
            "time": "2022-01-18T16:09:11+00:00"
        },
        {
            "name": "phpunit/php-code-coverage",
            "version": "9.2.10",
            "source": {
                "type": "git",
                "url": "https://github.com/sebastianbergmann/php-code-coverage.git",
                "reference": "d5850aaf931743067f4bfc1ae4cbd06468400687"
            },
            "dist": {
                "type": "zip",
                "url": "https://api.github.com/repos/sebastianbergmann/php-code-coverage/zipball/d5850aaf931743067f4bfc1ae4cbd06468400687",
                "reference": "d5850aaf931743067f4bfc1ae4cbd06468400687",
                "shasum": ""
            },
            "require": {
                "ext-dom": "*",
                "ext-libxml": "*",
                "ext-xmlwriter": "*",
                "nikic/php-parser": "^4.13.0",
                "php": ">=7.3",
                "phpunit/php-file-iterator": "^3.0.3",
                "phpunit/php-text-template": "^2.0.2",
                "sebastian/code-unit-reverse-lookup": "^2.0.2",
                "sebastian/complexity": "^2.0",
                "sebastian/environment": "^5.1.2",
                "sebastian/lines-of-code": "^1.0.3",
                "sebastian/version": "^3.0.1",
                "theseer/tokenizer": "^1.2.0"
            },
            "require-dev": {
                "phpunit/phpunit": "^9.3"
            },
            "suggest": {
                "ext-pcov": "*",
                "ext-xdebug": "*"
            },
            "type": "library",
            "extra": {
                "branch-alias": {
                    "dev-master": "9.2-dev"
                }
            },
            "autoload": {
                "classmap": [
                    "src/"
                ]
            },
            "notification-url": "https://packagist.org/downloads/",
            "license": [
                "BSD-3-Clause"
            ],
            "authors": [
                {
                    "name": "Sebastian Bergmann",
                    "email": "sebastian@phpunit.de",
                    "role": "lead"
                }
            ],
            "description": "Library that provides collection, processing, and rendering functionality for PHP code coverage information.",
            "homepage": "https://github.com/sebastianbergmann/php-code-coverage",
            "keywords": [
                "coverage",
                "testing",
                "xunit"
            ],
            "support": {
                "issues": "https://github.com/sebastianbergmann/php-code-coverage/issues",
                "source": "https://github.com/sebastianbergmann/php-code-coverage/tree/9.2.10"
            },
            "funding": [
                {
                    "url": "https://github.com/sebastianbergmann",
                    "type": "github"
                }
            ],
            "time": "2021-12-05T09:12:13+00:00"
        },
        {
            "name": "phpunit/php-file-iterator",
            "version": "3.0.6",
            "source": {
                "type": "git",
                "url": "https://github.com/sebastianbergmann/php-file-iterator.git",
                "reference": "cf1c2e7c203ac650e352f4cc675a7021e7d1b3cf"
            },
            "dist": {
                "type": "zip",
                "url": "https://api.github.com/repos/sebastianbergmann/php-file-iterator/zipball/cf1c2e7c203ac650e352f4cc675a7021e7d1b3cf",
                "reference": "cf1c2e7c203ac650e352f4cc675a7021e7d1b3cf",
                "shasum": ""
            },
            "require": {
                "php": ">=7.3"
            },
            "require-dev": {
                "phpunit/phpunit": "^9.3"
            },
            "type": "library",
            "extra": {
                "branch-alias": {
                    "dev-master": "3.0-dev"
                }
            },
            "autoload": {
                "classmap": [
                    "src/"
                ]
            },
            "notification-url": "https://packagist.org/downloads/",
            "license": [
                "BSD-3-Clause"
            ],
            "authors": [
                {
                    "name": "Sebastian Bergmann",
                    "email": "sebastian@phpunit.de",
                    "role": "lead"
                }
            ],
            "description": "FilterIterator implementation that filters files based on a list of suffixes.",
            "homepage": "https://github.com/sebastianbergmann/php-file-iterator/",
            "keywords": [
                "filesystem",
                "iterator"
            ],
            "support": {
                "issues": "https://github.com/sebastianbergmann/php-file-iterator/issues",
                "source": "https://github.com/sebastianbergmann/php-file-iterator/tree/3.0.6"
            },
            "funding": [
                {
                    "url": "https://github.com/sebastianbergmann",
                    "type": "github"
                }
            ],
            "time": "2021-12-02T12:48:52+00:00"
        },
        {
            "name": "phpunit/php-invoker",
            "version": "3.1.1",
            "source": {
                "type": "git",
                "url": "https://github.com/sebastianbergmann/php-invoker.git",
                "reference": "5a10147d0aaf65b58940a0b72f71c9ac0423cc67"
            },
            "dist": {
                "type": "zip",
                "url": "https://api.github.com/repos/sebastianbergmann/php-invoker/zipball/5a10147d0aaf65b58940a0b72f71c9ac0423cc67",
                "reference": "5a10147d0aaf65b58940a0b72f71c9ac0423cc67",
                "shasum": ""
            },
            "require": {
                "php": ">=7.3"
            },
            "require-dev": {
                "ext-pcntl": "*",
                "phpunit/phpunit": "^9.3"
            },
            "suggest": {
                "ext-pcntl": "*"
            },
            "type": "library",
            "extra": {
                "branch-alias": {
                    "dev-master": "3.1-dev"
                }
            },
            "autoload": {
                "classmap": [
                    "src/"
                ]
            },
            "notification-url": "https://packagist.org/downloads/",
            "license": [
                "BSD-3-Clause"
            ],
            "authors": [
                {
                    "name": "Sebastian Bergmann",
                    "email": "sebastian@phpunit.de",
                    "role": "lead"
                }
            ],
            "description": "Invoke callables with a timeout",
            "homepage": "https://github.com/sebastianbergmann/php-invoker/",
            "keywords": [
                "process"
            ],
            "support": {
                "issues": "https://github.com/sebastianbergmann/php-invoker/issues",
                "source": "https://github.com/sebastianbergmann/php-invoker/tree/3.1.1"
            },
            "funding": [
                {
                    "url": "https://github.com/sebastianbergmann",
                    "type": "github"
                }
            ],
            "time": "2020-09-28T05:58:55+00:00"
        },
        {
            "name": "phpunit/php-text-template",
            "version": "2.0.4",
            "source": {
                "type": "git",
                "url": "https://github.com/sebastianbergmann/php-text-template.git",
                "reference": "5da5f67fc95621df9ff4c4e5a84d6a8a2acf7c28"
            },
            "dist": {
                "type": "zip",
                "url": "https://api.github.com/repos/sebastianbergmann/php-text-template/zipball/5da5f67fc95621df9ff4c4e5a84d6a8a2acf7c28",
                "reference": "5da5f67fc95621df9ff4c4e5a84d6a8a2acf7c28",
                "shasum": ""
            },
            "require": {
                "php": ">=7.3"
            },
            "require-dev": {
                "phpunit/phpunit": "^9.3"
            },
            "type": "library",
            "extra": {
                "branch-alias": {
                    "dev-master": "2.0-dev"
                }
            },
            "autoload": {
                "classmap": [
                    "src/"
                ]
            },
            "notification-url": "https://packagist.org/downloads/",
            "license": [
                "BSD-3-Clause"
            ],
            "authors": [
                {
                    "name": "Sebastian Bergmann",
                    "email": "sebastian@phpunit.de",
                    "role": "lead"
                }
            ],
            "description": "Simple template engine.",
            "homepage": "https://github.com/sebastianbergmann/php-text-template/",
            "keywords": [
                "template"
            ],
            "support": {
                "issues": "https://github.com/sebastianbergmann/php-text-template/issues",
                "source": "https://github.com/sebastianbergmann/php-text-template/tree/2.0.4"
            },
            "funding": [
                {
                    "url": "https://github.com/sebastianbergmann",
                    "type": "github"
                }
            ],
            "time": "2020-10-26T05:33:50+00:00"
        },
        {
            "name": "phpunit/php-timer",
            "version": "5.0.3",
            "source": {
                "type": "git",
                "url": "https://github.com/sebastianbergmann/php-timer.git",
                "reference": "5a63ce20ed1b5bf577850e2c4e87f4aa902afbd2"
            },
            "dist": {
                "type": "zip",
                "url": "https://api.github.com/repos/sebastianbergmann/php-timer/zipball/5a63ce20ed1b5bf577850e2c4e87f4aa902afbd2",
                "reference": "5a63ce20ed1b5bf577850e2c4e87f4aa902afbd2",
                "shasum": ""
            },
            "require": {
                "php": ">=7.3"
            },
            "require-dev": {
                "phpunit/phpunit": "^9.3"
            },
            "type": "library",
            "extra": {
                "branch-alias": {
                    "dev-master": "5.0-dev"
                }
            },
            "autoload": {
                "classmap": [
                    "src/"
                ]
            },
            "notification-url": "https://packagist.org/downloads/",
            "license": [
                "BSD-3-Clause"
            ],
            "authors": [
                {
                    "name": "Sebastian Bergmann",
                    "email": "sebastian@phpunit.de",
                    "role": "lead"
                }
            ],
            "description": "Utility class for timing",
            "homepage": "https://github.com/sebastianbergmann/php-timer/",
            "keywords": [
                "timer"
            ],
            "support": {
                "issues": "https://github.com/sebastianbergmann/php-timer/issues",
                "source": "https://github.com/sebastianbergmann/php-timer/tree/5.0.3"
            },
            "funding": [
                {
                    "url": "https://github.com/sebastianbergmann",
                    "type": "github"
                }
            ],
            "time": "2020-10-26T13:16:10+00:00"
        },
        {
            "name": "phpunit/phpunit",
            "version": "9.5.13",
            "source": {
                "type": "git",
                "url": "https://github.com/sebastianbergmann/phpunit.git",
                "reference": "597cb647654ede35e43b137926dfdfef0fb11743"
            },
            "dist": {
                "type": "zip",
                "url": "https://api.github.com/repos/sebastianbergmann/phpunit/zipball/597cb647654ede35e43b137926dfdfef0fb11743",
                "reference": "597cb647654ede35e43b137926dfdfef0fb11743",
                "shasum": ""
            },
            "require": {
                "doctrine/instantiator": "^1.3.1",
                "ext-dom": "*",
                "ext-json": "*",
                "ext-libxml": "*",
                "ext-mbstring": "*",
                "ext-xml": "*",
                "ext-xmlwriter": "*",
                "myclabs/deep-copy": "^1.10.1",
                "phar-io/manifest": "^2.0.3",
                "phar-io/version": "^3.0.2",
                "php": ">=7.3",
                "phpspec/prophecy": "^1.12.1",
                "phpunit/php-code-coverage": "^9.2.7",
                "phpunit/php-file-iterator": "^3.0.5",
                "phpunit/php-invoker": "^3.1.1",
                "phpunit/php-text-template": "^2.0.3",
                "phpunit/php-timer": "^5.0.2",
                "sebastian/cli-parser": "^1.0.1",
                "sebastian/code-unit": "^1.0.6",
                "sebastian/comparator": "^4.0.5",
                "sebastian/diff": "^4.0.3",
                "sebastian/environment": "^5.1.3",
                "sebastian/exporter": "^4.0.3",
                "sebastian/global-state": "^5.0.1",
                "sebastian/object-enumerator": "^4.0.3",
                "sebastian/resource-operations": "^3.0.3",
                "sebastian/type": "^2.3.4",
                "sebastian/version": "^3.0.2"
            },
            "require-dev": {
                "ext-pdo": "*",
                "phpspec/prophecy-phpunit": "^2.0.1"
            },
            "suggest": {
                "ext-soap": "*",
                "ext-xdebug": "*"
            },
            "bin": [
                "phpunit"
            ],
            "type": "library",
            "extra": {
                "branch-alias": {
                    "dev-master": "9.5-dev"
                }
            },
            "autoload": {
                "classmap": [
                    "src/"
                ],
                "files": [
                    "src/Framework/Assert/Functions.php"
                ]
            },
            "notification-url": "https://packagist.org/downloads/",
            "license": [
                "BSD-3-Clause"
            ],
            "authors": [
                {
                    "name": "Sebastian Bergmann",
                    "email": "sebastian@phpunit.de",
                    "role": "lead"
                }
            ],
            "description": "The PHP Unit Testing framework.",
            "homepage": "https://phpunit.de/",
            "keywords": [
                "phpunit",
                "testing",
                "xunit"
            ],
            "support": {
                "issues": "https://github.com/sebastianbergmann/phpunit/issues",
                "source": "https://github.com/sebastianbergmann/phpunit/tree/9.5.13"
            },
            "funding": [
                {
                    "url": "https://phpunit.de/sponsors.html",
                    "type": "custom"
                },
                {
                    "url": "https://github.com/sebastianbergmann",
                    "type": "github"
                }
            ],
            "time": "2022-01-24T07:33:35+00:00"
        },
        {
            "name": "psr/cache",
            "version": "3.0.0",
            "source": {
                "type": "git",
                "url": "https://github.com/php-fig/cache.git",
                "reference": "aa5030cfa5405eccfdcb1083ce040c2cb8d253bf"
            },
            "dist": {
                "type": "zip",
                "url": "https://api.github.com/repos/php-fig/cache/zipball/aa5030cfa5405eccfdcb1083ce040c2cb8d253bf",
                "reference": "aa5030cfa5405eccfdcb1083ce040c2cb8d253bf",
                "shasum": ""
            },
            "require": {
                "php": ">=8.0.0"
            },
            "type": "library",
            "extra": {
                "branch-alias": {
                    "dev-master": "1.0.x-dev"
                }
            },
            "autoload": {
                "psr-4": {
                    "Psr\\Cache\\": "src/"
                }
            },
            "notification-url": "https://packagist.org/downloads/",
            "license": [
                "MIT"
            ],
            "authors": [
                {
                    "name": "PHP-FIG",
                    "homepage": "https://www.php-fig.org/"
                }
            ],
            "description": "Common interface for caching libraries",
            "keywords": [
                "cache",
                "psr",
                "psr-6"
            ],
            "support": {
                "source": "https://github.com/php-fig/cache/tree/3.0.0"
            },
            "time": "2021-02-03T23:26:27+00:00"
        },
        {
            "name": "react/promise",
            "version": "v2.8.0",
            "source": {
                "type": "git",
                "url": "https://github.com/reactphp/promise.git",
                "reference": "f3cff96a19736714524ca0dd1d4130de73dbbbc4"
            },
            "dist": {
                "type": "zip",
                "url": "https://api.github.com/repos/reactphp/promise/zipball/f3cff96a19736714524ca0dd1d4130de73dbbbc4",
                "reference": "f3cff96a19736714524ca0dd1d4130de73dbbbc4",
                "shasum": ""
            },
            "require": {
                "php": ">=5.4.0"
            },
            "require-dev": {
                "phpunit/phpunit": "^7.0 || ^6.5 || ^5.7 || ^4.8.36"
            },
            "type": "library",
            "autoload": {
                "psr-4": {
                    "React\\Promise\\": "src/"
                },
                "files": [
                    "src/functions_include.php"
                ]
            },
            "notification-url": "https://packagist.org/downloads/",
            "license": [
                "MIT"
            ],
            "authors": [
                {
                    "name": "Jan Sorgalla",
                    "email": "jsorgalla@gmail.com"
                }
            ],
            "description": "A lightweight implementation of CommonJS Promises/A for PHP",
            "keywords": [
                "promise",
                "promises"
            ],
            "support": {
                "issues": "https://github.com/reactphp/promise/issues",
                "source": "https://github.com/reactphp/promise/tree/v2.8.0"
            },
            "time": "2020-05-12T15:16:56+00:00"
        },
        {
            "name": "sebastian/cli-parser",
            "version": "1.0.1",
            "source": {
                "type": "git",
                "url": "https://github.com/sebastianbergmann/cli-parser.git",
                "reference": "442e7c7e687e42adc03470c7b668bc4b2402c0b2"
            },
            "dist": {
                "type": "zip",
                "url": "https://api.github.com/repos/sebastianbergmann/cli-parser/zipball/442e7c7e687e42adc03470c7b668bc4b2402c0b2",
                "reference": "442e7c7e687e42adc03470c7b668bc4b2402c0b2",
                "shasum": ""
            },
            "require": {
                "php": ">=7.3"
            },
            "require-dev": {
                "phpunit/phpunit": "^9.3"
            },
            "type": "library",
            "extra": {
                "branch-alias": {
                    "dev-master": "1.0-dev"
                }
            },
            "autoload": {
                "classmap": [
                    "src/"
                ]
            },
            "notification-url": "https://packagist.org/downloads/",
            "license": [
                "BSD-3-Clause"
            ],
            "authors": [
                {
                    "name": "Sebastian Bergmann",
                    "email": "sebastian@phpunit.de",
                    "role": "lead"
                }
            ],
            "description": "Library for parsing CLI options",
            "homepage": "https://github.com/sebastianbergmann/cli-parser",
            "support": {
                "issues": "https://github.com/sebastianbergmann/cli-parser/issues",
                "source": "https://github.com/sebastianbergmann/cli-parser/tree/1.0.1"
            },
            "funding": [
                {
                    "url": "https://github.com/sebastianbergmann",
                    "type": "github"
                }
            ],
            "time": "2020-09-28T06:08:49+00:00"
        },
        {
            "name": "sebastian/code-unit",
            "version": "1.0.8",
            "source": {
                "type": "git",
                "url": "https://github.com/sebastianbergmann/code-unit.git",
                "reference": "1fc9f64c0927627ef78ba436c9b17d967e68e120"
            },
            "dist": {
                "type": "zip",
                "url": "https://api.github.com/repos/sebastianbergmann/code-unit/zipball/1fc9f64c0927627ef78ba436c9b17d967e68e120",
                "reference": "1fc9f64c0927627ef78ba436c9b17d967e68e120",
                "shasum": ""
            },
            "require": {
                "php": ">=7.3"
            },
            "require-dev": {
                "phpunit/phpunit": "^9.3"
            },
            "type": "library",
            "extra": {
                "branch-alias": {
                    "dev-master": "1.0-dev"
                }
            },
            "autoload": {
                "classmap": [
                    "src/"
                ]
            },
            "notification-url": "https://packagist.org/downloads/",
            "license": [
                "BSD-3-Clause"
            ],
            "authors": [
                {
                    "name": "Sebastian Bergmann",
                    "email": "sebastian@phpunit.de",
                    "role": "lead"
                }
            ],
            "description": "Collection of value objects that represent the PHP code units",
            "homepage": "https://github.com/sebastianbergmann/code-unit",
            "support": {
                "issues": "https://github.com/sebastianbergmann/code-unit/issues",
                "source": "https://github.com/sebastianbergmann/code-unit/tree/1.0.8"
            },
            "funding": [
                {
                    "url": "https://github.com/sebastianbergmann",
                    "type": "github"
                }
            ],
            "time": "2020-10-26T13:08:54+00:00"
        },
        {
            "name": "sebastian/code-unit-reverse-lookup",
            "version": "2.0.3",
            "source": {
                "type": "git",
                "url": "https://github.com/sebastianbergmann/code-unit-reverse-lookup.git",
                "reference": "ac91f01ccec49fb77bdc6fd1e548bc70f7faa3e5"
            },
            "dist": {
                "type": "zip",
                "url": "https://api.github.com/repos/sebastianbergmann/code-unit-reverse-lookup/zipball/ac91f01ccec49fb77bdc6fd1e548bc70f7faa3e5",
                "reference": "ac91f01ccec49fb77bdc6fd1e548bc70f7faa3e5",
                "shasum": ""
            },
            "require": {
                "php": ">=7.3"
            },
            "require-dev": {
                "phpunit/phpunit": "^9.3"
            },
            "type": "library",
            "extra": {
                "branch-alias": {
                    "dev-master": "2.0-dev"
                }
            },
            "autoload": {
                "classmap": [
                    "src/"
                ]
            },
            "notification-url": "https://packagist.org/downloads/",
            "license": [
                "BSD-3-Clause"
            ],
            "authors": [
                {
                    "name": "Sebastian Bergmann",
                    "email": "sebastian@phpunit.de"
                }
            ],
            "description": "Looks up which function or method a line of code belongs to",
            "homepage": "https://github.com/sebastianbergmann/code-unit-reverse-lookup/",
            "support": {
                "issues": "https://github.com/sebastianbergmann/code-unit-reverse-lookup/issues",
                "source": "https://github.com/sebastianbergmann/code-unit-reverse-lookup/tree/2.0.3"
            },
            "funding": [
                {
                    "url": "https://github.com/sebastianbergmann",
                    "type": "github"
                }
            ],
            "time": "2020-09-28T05:30:19+00:00"
        },
        {
            "name": "sebastian/comparator",
            "version": "4.0.6",
            "source": {
                "type": "git",
                "url": "https://github.com/sebastianbergmann/comparator.git",
                "reference": "55f4261989e546dc112258c7a75935a81a7ce382"
            },
            "dist": {
                "type": "zip",
                "url": "https://api.github.com/repos/sebastianbergmann/comparator/zipball/55f4261989e546dc112258c7a75935a81a7ce382",
                "reference": "55f4261989e546dc112258c7a75935a81a7ce382",
                "shasum": ""
            },
            "require": {
                "php": ">=7.3",
                "sebastian/diff": "^4.0",
                "sebastian/exporter": "^4.0"
            },
            "require-dev": {
                "phpunit/phpunit": "^9.3"
            },
            "type": "library",
            "extra": {
                "branch-alias": {
                    "dev-master": "4.0-dev"
                }
            },
            "autoload": {
                "classmap": [
                    "src/"
                ]
            },
            "notification-url": "https://packagist.org/downloads/",
            "license": [
                "BSD-3-Clause"
            ],
            "authors": [
                {
                    "name": "Sebastian Bergmann",
                    "email": "sebastian@phpunit.de"
                },
                {
                    "name": "Jeff Welch",
                    "email": "whatthejeff@gmail.com"
                },
                {
                    "name": "Volker Dusch",
                    "email": "github@wallbash.com"
                },
                {
                    "name": "Bernhard Schussek",
                    "email": "bschussek@2bepublished.at"
                }
            ],
            "description": "Provides the functionality to compare PHP values for equality",
            "homepage": "https://github.com/sebastianbergmann/comparator",
            "keywords": [
                "comparator",
                "compare",
                "equality"
            ],
            "support": {
                "issues": "https://github.com/sebastianbergmann/comparator/issues",
                "source": "https://github.com/sebastianbergmann/comparator/tree/4.0.6"
            },
            "funding": [
                {
                    "url": "https://github.com/sebastianbergmann",
                    "type": "github"
                }
            ],
            "time": "2020-10-26T15:49:45+00:00"
        },
        {
            "name": "sebastian/complexity",
            "version": "2.0.2",
            "source": {
                "type": "git",
                "url": "https://github.com/sebastianbergmann/complexity.git",
                "reference": "739b35e53379900cc9ac327b2147867b8b6efd88"
            },
            "dist": {
                "type": "zip",
                "url": "https://api.github.com/repos/sebastianbergmann/complexity/zipball/739b35e53379900cc9ac327b2147867b8b6efd88",
                "reference": "739b35e53379900cc9ac327b2147867b8b6efd88",
                "shasum": ""
            },
            "require": {
                "nikic/php-parser": "^4.7",
                "php": ">=7.3"
            },
            "require-dev": {
                "phpunit/phpunit": "^9.3"
            },
            "type": "library",
            "extra": {
                "branch-alias": {
                    "dev-master": "2.0-dev"
                }
            },
            "autoload": {
                "classmap": [
                    "src/"
                ]
            },
            "notification-url": "https://packagist.org/downloads/",
            "license": [
                "BSD-3-Clause"
            ],
            "authors": [
                {
                    "name": "Sebastian Bergmann",
                    "email": "sebastian@phpunit.de",
                    "role": "lead"
                }
            ],
            "description": "Library for calculating the complexity of PHP code units",
            "homepage": "https://github.com/sebastianbergmann/complexity",
            "support": {
                "issues": "https://github.com/sebastianbergmann/complexity/issues",
                "source": "https://github.com/sebastianbergmann/complexity/tree/2.0.2"
            },
            "funding": [
                {
                    "url": "https://github.com/sebastianbergmann",
                    "type": "github"
                }
            ],
            "time": "2020-10-26T15:52:27+00:00"
        },
        {
            "name": "sebastian/diff",
            "version": "4.0.4",
            "source": {
                "type": "git",
                "url": "https://github.com/sebastianbergmann/diff.git",
                "reference": "3461e3fccc7cfdfc2720be910d3bd73c69be590d"
            },
            "dist": {
                "type": "zip",
                "url": "https://api.github.com/repos/sebastianbergmann/diff/zipball/3461e3fccc7cfdfc2720be910d3bd73c69be590d",
                "reference": "3461e3fccc7cfdfc2720be910d3bd73c69be590d",
                "shasum": ""
            },
            "require": {
                "php": ">=7.3"
            },
            "require-dev": {
                "phpunit/phpunit": "^9.3",
                "symfony/process": "^4.2 || ^5"
            },
            "type": "library",
            "extra": {
                "branch-alias": {
                    "dev-master": "4.0-dev"
                }
            },
            "autoload": {
                "classmap": [
                    "src/"
                ]
            },
            "notification-url": "https://packagist.org/downloads/",
            "license": [
                "BSD-3-Clause"
            ],
            "authors": [
                {
                    "name": "Sebastian Bergmann",
                    "email": "sebastian@phpunit.de"
                },
                {
                    "name": "Kore Nordmann",
                    "email": "mail@kore-nordmann.de"
                }
            ],
            "description": "Diff implementation",
            "homepage": "https://github.com/sebastianbergmann/diff",
            "keywords": [
                "diff",
                "udiff",
                "unidiff",
                "unified diff"
            ],
            "support": {
                "issues": "https://github.com/sebastianbergmann/diff/issues",
                "source": "https://github.com/sebastianbergmann/diff/tree/4.0.4"
            },
            "funding": [
                {
                    "url": "https://github.com/sebastianbergmann",
                    "type": "github"
                }
            ],
            "time": "2020-10-26T13:10:38+00:00"
        },
        {
            "name": "sebastian/environment",
            "version": "5.1.3",
            "source": {
                "type": "git",
                "url": "https://github.com/sebastianbergmann/environment.git",
                "reference": "388b6ced16caa751030f6a69e588299fa09200ac"
            },
            "dist": {
                "type": "zip",
                "url": "https://api.github.com/repos/sebastianbergmann/environment/zipball/388b6ced16caa751030f6a69e588299fa09200ac",
                "reference": "388b6ced16caa751030f6a69e588299fa09200ac",
                "shasum": ""
            },
            "require": {
                "php": ">=7.3"
            },
            "require-dev": {
                "phpunit/phpunit": "^9.3"
            },
            "suggest": {
                "ext-posix": "*"
            },
            "type": "library",
            "extra": {
                "branch-alias": {
                    "dev-master": "5.1-dev"
                }
            },
            "autoload": {
                "classmap": [
                    "src/"
                ]
            },
            "notification-url": "https://packagist.org/downloads/",
            "license": [
                "BSD-3-Clause"
            ],
            "authors": [
                {
                    "name": "Sebastian Bergmann",
                    "email": "sebastian@phpunit.de"
                }
            ],
            "description": "Provides functionality to handle HHVM/PHP environments",
            "homepage": "http://www.github.com/sebastianbergmann/environment",
            "keywords": [
                "Xdebug",
                "environment",
                "hhvm"
            ],
            "support": {
                "issues": "https://github.com/sebastianbergmann/environment/issues",
                "source": "https://github.com/sebastianbergmann/environment/tree/5.1.3"
            },
            "funding": [
                {
                    "url": "https://github.com/sebastianbergmann",
                    "type": "github"
                }
            ],
            "time": "2020-09-28T05:52:38+00:00"
        },
        {
            "name": "sebastian/exporter",
            "version": "4.0.4",
            "source": {
                "type": "git",
                "url": "https://github.com/sebastianbergmann/exporter.git",
                "reference": "65e8b7db476c5dd267e65eea9cab77584d3cfff9"
            },
            "dist": {
                "type": "zip",
                "url": "https://api.github.com/repos/sebastianbergmann/exporter/zipball/65e8b7db476c5dd267e65eea9cab77584d3cfff9",
                "reference": "65e8b7db476c5dd267e65eea9cab77584d3cfff9",
                "shasum": ""
            },
            "require": {
                "php": ">=7.3",
                "sebastian/recursion-context": "^4.0"
            },
            "require-dev": {
                "ext-mbstring": "*",
                "phpunit/phpunit": "^9.3"
            },
            "type": "library",
            "extra": {
                "branch-alias": {
                    "dev-master": "4.0-dev"
                }
            },
            "autoload": {
                "classmap": [
                    "src/"
                ]
            },
            "notification-url": "https://packagist.org/downloads/",
            "license": [
                "BSD-3-Clause"
            ],
            "authors": [
                {
                    "name": "Sebastian Bergmann",
                    "email": "sebastian@phpunit.de"
                },
                {
                    "name": "Jeff Welch",
                    "email": "whatthejeff@gmail.com"
                },
                {
                    "name": "Volker Dusch",
                    "email": "github@wallbash.com"
                },
                {
                    "name": "Adam Harvey",
                    "email": "aharvey@php.net"
                },
                {
                    "name": "Bernhard Schussek",
                    "email": "bschussek@gmail.com"
                }
            ],
            "description": "Provides the functionality to export PHP variables for visualization",
            "homepage": "https://www.github.com/sebastianbergmann/exporter",
            "keywords": [
                "export",
                "exporter"
            ],
            "support": {
                "issues": "https://github.com/sebastianbergmann/exporter/issues",
                "source": "https://github.com/sebastianbergmann/exporter/tree/4.0.4"
            },
            "funding": [
                {
                    "url": "https://github.com/sebastianbergmann",
                    "type": "github"
                }
            ],
            "time": "2021-11-11T14:18:36+00:00"
        },
        {
            "name": "sebastian/global-state",
            "version": "5.0.3",
            "source": {
                "type": "git",
                "url": "https://github.com/sebastianbergmann/global-state.git",
                "reference": "23bd5951f7ff26f12d4e3242864df3e08dec4e49"
            },
            "dist": {
                "type": "zip",
                "url": "https://api.github.com/repos/sebastianbergmann/global-state/zipball/23bd5951f7ff26f12d4e3242864df3e08dec4e49",
                "reference": "23bd5951f7ff26f12d4e3242864df3e08dec4e49",
                "shasum": ""
            },
            "require": {
                "php": ">=7.3",
                "sebastian/object-reflector": "^2.0",
                "sebastian/recursion-context": "^4.0"
            },
            "require-dev": {
                "ext-dom": "*",
                "phpunit/phpunit": "^9.3"
            },
            "suggest": {
                "ext-uopz": "*"
            },
            "type": "library",
            "extra": {
                "branch-alias": {
                    "dev-master": "5.0-dev"
                }
            },
            "autoload": {
                "classmap": [
                    "src/"
                ]
            },
            "notification-url": "https://packagist.org/downloads/",
            "license": [
                "BSD-3-Clause"
            ],
            "authors": [
                {
                    "name": "Sebastian Bergmann",
                    "email": "sebastian@phpunit.de"
                }
            ],
            "description": "Snapshotting of global state",
            "homepage": "http://www.github.com/sebastianbergmann/global-state",
            "keywords": [
                "global state"
            ],
            "support": {
                "issues": "https://github.com/sebastianbergmann/global-state/issues",
                "source": "https://github.com/sebastianbergmann/global-state/tree/5.0.3"
            },
            "funding": [
                {
                    "url": "https://github.com/sebastianbergmann",
                    "type": "github"
                }
            ],
            "time": "2021-06-11T13:31:12+00:00"
        },
        {
            "name": "sebastian/lines-of-code",
            "version": "1.0.3",
            "source": {
                "type": "git",
                "url": "https://github.com/sebastianbergmann/lines-of-code.git",
                "reference": "c1c2e997aa3146983ed888ad08b15470a2e22ecc"
            },
            "dist": {
                "type": "zip",
                "url": "https://api.github.com/repos/sebastianbergmann/lines-of-code/zipball/c1c2e997aa3146983ed888ad08b15470a2e22ecc",
                "reference": "c1c2e997aa3146983ed888ad08b15470a2e22ecc",
                "shasum": ""
            },
            "require": {
                "nikic/php-parser": "^4.6",
                "php": ">=7.3"
            },
            "require-dev": {
                "phpunit/phpunit": "^9.3"
            },
            "type": "library",
            "extra": {
                "branch-alias": {
                    "dev-master": "1.0-dev"
                }
            },
            "autoload": {
                "classmap": [
                    "src/"
                ]
            },
            "notification-url": "https://packagist.org/downloads/",
            "license": [
                "BSD-3-Clause"
            ],
            "authors": [
                {
                    "name": "Sebastian Bergmann",
                    "email": "sebastian@phpunit.de",
                    "role": "lead"
                }
            ],
            "description": "Library for counting the lines of code in PHP source code",
            "homepage": "https://github.com/sebastianbergmann/lines-of-code",
            "support": {
                "issues": "https://github.com/sebastianbergmann/lines-of-code/issues",
                "source": "https://github.com/sebastianbergmann/lines-of-code/tree/1.0.3"
            },
            "funding": [
                {
                    "url": "https://github.com/sebastianbergmann",
                    "type": "github"
                }
            ],
            "time": "2020-11-28T06:42:11+00:00"
        },
        {
            "name": "sebastian/object-enumerator",
            "version": "4.0.4",
            "source": {
                "type": "git",
                "url": "https://github.com/sebastianbergmann/object-enumerator.git",
                "reference": "5c9eeac41b290a3712d88851518825ad78f45c71"
            },
            "dist": {
                "type": "zip",
                "url": "https://api.github.com/repos/sebastianbergmann/object-enumerator/zipball/5c9eeac41b290a3712d88851518825ad78f45c71",
                "reference": "5c9eeac41b290a3712d88851518825ad78f45c71",
                "shasum": ""
            },
            "require": {
                "php": ">=7.3",
                "sebastian/object-reflector": "^2.0",
                "sebastian/recursion-context": "^4.0"
            },
            "require-dev": {
                "phpunit/phpunit": "^9.3"
            },
            "type": "library",
            "extra": {
                "branch-alias": {
                    "dev-master": "4.0-dev"
                }
            },
            "autoload": {
                "classmap": [
                    "src/"
                ]
            },
            "notification-url": "https://packagist.org/downloads/",
            "license": [
                "BSD-3-Clause"
            ],
            "authors": [
                {
                    "name": "Sebastian Bergmann",
                    "email": "sebastian@phpunit.de"
                }
            ],
            "description": "Traverses array structures and object graphs to enumerate all referenced objects",
            "homepage": "https://github.com/sebastianbergmann/object-enumerator/",
            "support": {
                "issues": "https://github.com/sebastianbergmann/object-enumerator/issues",
                "source": "https://github.com/sebastianbergmann/object-enumerator/tree/4.0.4"
            },
            "funding": [
                {
                    "url": "https://github.com/sebastianbergmann",
                    "type": "github"
                }
            ],
            "time": "2020-10-26T13:12:34+00:00"
        },
        {
            "name": "sebastian/object-reflector",
            "version": "2.0.4",
            "source": {
                "type": "git",
                "url": "https://github.com/sebastianbergmann/object-reflector.git",
                "reference": "b4f479ebdbf63ac605d183ece17d8d7fe49c15c7"
            },
            "dist": {
                "type": "zip",
                "url": "https://api.github.com/repos/sebastianbergmann/object-reflector/zipball/b4f479ebdbf63ac605d183ece17d8d7fe49c15c7",
                "reference": "b4f479ebdbf63ac605d183ece17d8d7fe49c15c7",
                "shasum": ""
            },
            "require": {
                "php": ">=7.3"
            },
            "require-dev": {
                "phpunit/phpunit": "^9.3"
            },
            "type": "library",
            "extra": {
                "branch-alias": {
                    "dev-master": "2.0-dev"
                }
            },
            "autoload": {
                "classmap": [
                    "src/"
                ]
            },
            "notification-url": "https://packagist.org/downloads/",
            "license": [
                "BSD-3-Clause"
            ],
            "authors": [
                {
                    "name": "Sebastian Bergmann",
                    "email": "sebastian@phpunit.de"
                }
            ],
            "description": "Allows reflection of object attributes, including inherited and non-public ones",
            "homepage": "https://github.com/sebastianbergmann/object-reflector/",
            "support": {
                "issues": "https://github.com/sebastianbergmann/object-reflector/issues",
                "source": "https://github.com/sebastianbergmann/object-reflector/tree/2.0.4"
            },
            "funding": [
                {
                    "url": "https://github.com/sebastianbergmann",
                    "type": "github"
                }
            ],
            "time": "2020-10-26T13:14:26+00:00"
        },
        {
            "name": "sebastian/recursion-context",
            "version": "4.0.4",
            "source": {
                "type": "git",
                "url": "https://github.com/sebastianbergmann/recursion-context.git",
                "reference": "cd9d8cf3c5804de4341c283ed787f099f5506172"
            },
            "dist": {
                "type": "zip",
                "url": "https://api.github.com/repos/sebastianbergmann/recursion-context/zipball/cd9d8cf3c5804de4341c283ed787f099f5506172",
                "reference": "cd9d8cf3c5804de4341c283ed787f099f5506172",
                "shasum": ""
            },
            "require": {
                "php": ">=7.3"
            },
            "require-dev": {
                "phpunit/phpunit": "^9.3"
            },
            "type": "library",
            "extra": {
                "branch-alias": {
                    "dev-master": "4.0-dev"
                }
            },
            "autoload": {
                "classmap": [
                    "src/"
                ]
            },
            "notification-url": "https://packagist.org/downloads/",
            "license": [
                "BSD-3-Clause"
            ],
            "authors": [
                {
                    "name": "Sebastian Bergmann",
                    "email": "sebastian@phpunit.de"
                },
                {
                    "name": "Jeff Welch",
                    "email": "whatthejeff@gmail.com"
                },
                {
                    "name": "Adam Harvey",
                    "email": "aharvey@php.net"
                }
            ],
            "description": "Provides functionality to recursively process PHP variables",
            "homepage": "http://www.github.com/sebastianbergmann/recursion-context",
            "support": {
                "issues": "https://github.com/sebastianbergmann/recursion-context/issues",
                "source": "https://github.com/sebastianbergmann/recursion-context/tree/4.0.4"
            },
            "funding": [
                {
                    "url": "https://github.com/sebastianbergmann",
                    "type": "github"
                }
            ],
            "time": "2020-10-26T13:17:30+00:00"
        },
        {
            "name": "sebastian/resource-operations",
            "version": "3.0.3",
            "source": {
                "type": "git",
                "url": "https://github.com/sebastianbergmann/resource-operations.git",
                "reference": "0f4443cb3a1d92ce809899753bc0d5d5a8dd19a8"
            },
            "dist": {
                "type": "zip",
                "url": "https://api.github.com/repos/sebastianbergmann/resource-operations/zipball/0f4443cb3a1d92ce809899753bc0d5d5a8dd19a8",
                "reference": "0f4443cb3a1d92ce809899753bc0d5d5a8dd19a8",
                "shasum": ""
            },
            "require": {
                "php": ">=7.3"
            },
            "require-dev": {
                "phpunit/phpunit": "^9.0"
            },
            "type": "library",
            "extra": {
                "branch-alias": {
                    "dev-master": "3.0-dev"
                }
            },
            "autoload": {
                "classmap": [
                    "src/"
                ]
            },
            "notification-url": "https://packagist.org/downloads/",
            "license": [
                "BSD-3-Clause"
            ],
            "authors": [
                {
                    "name": "Sebastian Bergmann",
                    "email": "sebastian@phpunit.de"
                }
            ],
            "description": "Provides a list of PHP built-in functions that operate on resources",
            "homepage": "https://www.github.com/sebastianbergmann/resource-operations",
            "support": {
                "issues": "https://github.com/sebastianbergmann/resource-operations/issues",
                "source": "https://github.com/sebastianbergmann/resource-operations/tree/3.0.3"
            },
            "funding": [
                {
                    "url": "https://github.com/sebastianbergmann",
                    "type": "github"
                }
            ],
            "time": "2020-09-28T06:45:17+00:00"
        },
        {
            "name": "sebastian/type",
            "version": "2.3.4",
            "source": {
                "type": "git",
                "url": "https://github.com/sebastianbergmann/type.git",
                "reference": "b8cd8a1c753c90bc1a0f5372170e3e489136f914"
            },
            "dist": {
                "type": "zip",
                "url": "https://api.github.com/repos/sebastianbergmann/type/zipball/b8cd8a1c753c90bc1a0f5372170e3e489136f914",
                "reference": "b8cd8a1c753c90bc1a0f5372170e3e489136f914",
                "shasum": ""
            },
            "require": {
                "php": ">=7.3"
            },
            "require-dev": {
                "phpunit/phpunit": "^9.3"
            },
            "type": "library",
            "extra": {
                "branch-alias": {
                    "dev-master": "2.3-dev"
                }
            },
            "autoload": {
                "classmap": [
                    "src/"
                ]
            },
            "notification-url": "https://packagist.org/downloads/",
            "license": [
                "BSD-3-Clause"
            ],
            "authors": [
                {
                    "name": "Sebastian Bergmann",
                    "email": "sebastian@phpunit.de",
                    "role": "lead"
                }
            ],
            "description": "Collection of value objects that represent the types of the PHP type system",
            "homepage": "https://github.com/sebastianbergmann/type",
            "support": {
                "issues": "https://github.com/sebastianbergmann/type/issues",
                "source": "https://github.com/sebastianbergmann/type/tree/2.3.4"
            },
            "funding": [
                {
                    "url": "https://github.com/sebastianbergmann",
                    "type": "github"
                }
            ],
            "time": "2021-06-15T12:49:02+00:00"
        },
        {
            "name": "sebastian/version",
            "version": "3.0.2",
            "source": {
                "type": "git",
                "url": "https://github.com/sebastianbergmann/version.git",
                "reference": "c6c1022351a901512170118436c764e473f6de8c"
            },
            "dist": {
                "type": "zip",
                "url": "https://api.github.com/repos/sebastianbergmann/version/zipball/c6c1022351a901512170118436c764e473f6de8c",
                "reference": "c6c1022351a901512170118436c764e473f6de8c",
                "shasum": ""
            },
            "require": {
                "php": ">=7.3"
            },
            "type": "library",
            "extra": {
                "branch-alias": {
                    "dev-master": "3.0-dev"
                }
            },
            "autoload": {
                "classmap": [
                    "src/"
                ]
            },
            "notification-url": "https://packagist.org/downloads/",
            "license": [
                "BSD-3-Clause"
            ],
            "authors": [
                {
                    "name": "Sebastian Bergmann",
                    "email": "sebastian@phpunit.de",
                    "role": "lead"
                }
            ],
            "description": "Library that helps with managing the version number of Git-hosted PHP projects",
            "homepage": "https://github.com/sebastianbergmann/version",
            "support": {
                "issues": "https://github.com/sebastianbergmann/version/issues",
                "source": "https://github.com/sebastianbergmann/version/tree/3.0.2"
            },
            "funding": [
                {
                    "url": "https://github.com/sebastianbergmann",
                    "type": "github"
                }
            ],
            "time": "2020-09-28T06:39:44+00:00"
        },
        {
            "name": "seld/jsonlint",
            "version": "1.8.3",
            "source": {
                "type": "git",
                "url": "https://github.com/Seldaek/jsonlint.git",
                "reference": "9ad6ce79c342fbd44df10ea95511a1b24dee5b57"
            },
            "dist": {
                "type": "zip",
                "url": "https://api.github.com/repos/Seldaek/jsonlint/zipball/9ad6ce79c342fbd44df10ea95511a1b24dee5b57",
                "reference": "9ad6ce79c342fbd44df10ea95511a1b24dee5b57",
                "shasum": ""
            },
            "require": {
                "php": "^5.3 || ^7.0 || ^8.0"
            },
            "require-dev": {
                "phpunit/phpunit": "^4.8.35 || ^5.7 || ^6.0"
            },
            "bin": [
                "bin/jsonlint"
            ],
            "type": "library",
            "autoload": {
                "psr-4": {
                    "Seld\\JsonLint\\": "src/Seld/JsonLint/"
                }
            },
            "notification-url": "https://packagist.org/downloads/",
            "license": [
                "MIT"
            ],
            "authors": [
                {
                    "name": "Jordi Boggiano",
                    "email": "j.boggiano@seld.be",
                    "homepage": "http://seld.be"
                }
            ],
            "description": "JSON Linter",
            "keywords": [
                "json",
                "linter",
                "parser",
                "validator"
            ],
            "support": {
                "issues": "https://github.com/Seldaek/jsonlint/issues",
                "source": "https://github.com/Seldaek/jsonlint/tree/1.8.3"
            },
            "funding": [
                {
                    "url": "https://github.com/Seldaek",
                    "type": "github"
                },
                {
                    "url": "https://tidelift.com/funding/github/packagist/seld/jsonlint",
                    "type": "tidelift"
                }
            ],
            "time": "2020-11-11T09:19:24+00:00"
        },
        {
            "name": "seld/phar-utils",
            "version": "1.2.0",
            "source": {
                "type": "git",
                "url": "https://github.com/Seldaek/phar-utils.git",
                "reference": "9f3452c93ff423469c0d56450431562ca423dcee"
            },
            "dist": {
                "type": "zip",
                "url": "https://api.github.com/repos/Seldaek/phar-utils/zipball/9f3452c93ff423469c0d56450431562ca423dcee",
                "reference": "9f3452c93ff423469c0d56450431562ca423dcee",
                "shasum": ""
            },
            "require": {
                "php": ">=5.3"
            },
            "type": "library",
            "extra": {
                "branch-alias": {
                    "dev-master": "1.x-dev"
                }
            },
            "autoload": {
                "psr-4": {
                    "Seld\\PharUtils\\": "src/"
                }
            },
            "notification-url": "https://packagist.org/downloads/",
            "license": [
                "MIT"
            ],
            "authors": [
                {
                    "name": "Jordi Boggiano",
                    "email": "j.boggiano@seld.be"
                }
            ],
            "description": "PHAR file format utilities, for when PHP phars you up",
            "keywords": [
                "phar"
            ],
            "support": {
                "issues": "https://github.com/Seldaek/phar-utils/issues",
                "source": "https://github.com/Seldaek/phar-utils/tree/1.2.0"
            },
            "time": "2021-12-10T11:20:11+00:00"
        },
        {
            "name": "slevomat/coding-standard",
            "version": "7.0.18",
            "source": {
                "type": "git",
                "url": "https://github.com/slevomat/coding-standard.git",
                "reference": "b81ac84f41a4797dc25c8ede1b0718e2a74be0fc"
            },
            "dist": {
                "type": "zip",
                "url": "https://api.github.com/repos/slevomat/coding-standard/zipball/b81ac84f41a4797dc25c8ede1b0718e2a74be0fc",
                "reference": "b81ac84f41a4797dc25c8ede1b0718e2a74be0fc",
                "shasum": ""
            },
            "require": {
                "dealerdirect/phpcodesniffer-composer-installer": "^0.6.2 || ^0.7",
                "php": "^7.1 || ^8.0",
                "phpstan/phpdoc-parser": "^1.0.0",
                "squizlabs/php_codesniffer": "^3.6.1"
            },
            "require-dev": {
                "phing/phing": "2.17.0",
                "php-parallel-lint/php-parallel-lint": "1.3.1",
                "phpstan/phpstan": "1.2.0",
                "phpstan/phpstan-deprecation-rules": "1.0.0",
                "phpstan/phpstan-phpunit": "1.0.0",
                "phpstan/phpstan-strict-rules": "1.1.0",
                "phpunit/phpunit": "7.5.20|8.5.21|9.5.10"
            },
            "type": "phpcodesniffer-standard",
            "extra": {
                "branch-alias": {
                    "dev-master": "7.x-dev"
                }
            },
            "autoload": {
                "psr-4": {
                    "SlevomatCodingStandard\\": "SlevomatCodingStandard"
                }
            },
            "notification-url": "https://packagist.org/downloads/",
            "license": [
                "MIT"
            ],
            "description": "Slevomat Coding Standard for PHP_CodeSniffer complements Consistence Coding Standard by providing sniffs with additional checks.",
            "support": {
                "issues": "https://github.com/slevomat/coding-standard/issues",
                "source": "https://github.com/slevomat/coding-standard/tree/7.0.18"
            },
            "funding": [
                {
                    "url": "https://github.com/kukulich",
                    "type": "github"
                },
                {
                    "url": "https://tidelift.com/funding/github/packagist/slevomat/coding-standard",
                    "type": "tidelift"
                }
            ],
            "time": "2021-12-07T17:19:06+00:00"
        },
        {
            "name": "squizlabs/php_codesniffer",
            "version": "3.6.2",
            "source": {
                "type": "git",
                "url": "https://github.com/squizlabs/PHP_CodeSniffer.git",
                "reference": "5e4e71592f69da17871dba6e80dd51bce74a351a"
            },
            "dist": {
                "type": "zip",
                "url": "https://api.github.com/repos/squizlabs/PHP_CodeSniffer/zipball/5e4e71592f69da17871dba6e80dd51bce74a351a",
                "reference": "5e4e71592f69da17871dba6e80dd51bce74a351a",
                "shasum": ""
            },
            "require": {
                "ext-simplexml": "*",
                "ext-tokenizer": "*",
                "ext-xmlwriter": "*",
                "php": ">=5.4.0"
            },
            "require-dev": {
                "phpunit/phpunit": "^4.0 || ^5.0 || ^6.0 || ^7.0"
            },
            "bin": [
                "bin/phpcs",
                "bin/phpcbf"
            ],
            "type": "library",
            "extra": {
                "branch-alias": {
                    "dev-master": "3.x-dev"
                }
            },
            "notification-url": "https://packagist.org/downloads/",
            "license": [
                "BSD-3-Clause"
            ],
            "authors": [
                {
                    "name": "Greg Sherwood",
                    "role": "lead"
                }
            ],
            "description": "PHP_CodeSniffer tokenizes PHP, JavaScript and CSS files and detects violations of a defined set of coding standards.",
            "homepage": "https://github.com/squizlabs/PHP_CodeSniffer",
            "keywords": [
                "phpcs",
                "standards"
            ],
            "support": {
                "issues": "https://github.com/squizlabs/PHP_CodeSniffer/issues",
                "source": "https://github.com/squizlabs/PHP_CodeSniffer",
                "wiki": "https://github.com/squizlabs/PHP_CodeSniffer/wiki"
            },
            "time": "2021-12-12T21:44:58+00:00"
        },
        {
            "name": "symfony/cache",
            "version": "v6.0.2",
            "source": {
                "type": "git",
                "url": "https://github.com/symfony/cache.git",
                "reference": "41bdcb2d067c68f338b0cfd46a86abd8309b4153"
            },
            "dist": {
                "type": "zip",
                "url": "https://api.github.com/repos/symfony/cache/zipball/41bdcb2d067c68f338b0cfd46a86abd8309b4153",
                "reference": "41bdcb2d067c68f338b0cfd46a86abd8309b4153",
                "shasum": ""
            },
            "require": {
                "php": ">=8.0.2",
                "psr/cache": "^2.0|^3.0",
                "psr/log": "^1.1|^2|^3",
                "symfony/cache-contracts": "^1.1.7|^2|^3",
                "symfony/service-contracts": "^1.1|^2|^3",
                "symfony/var-exporter": "^5.4|^6.0"
            },
            "conflict": {
                "doctrine/dbal": "<2.13.1",
                "symfony/dependency-injection": "<5.4",
                "symfony/http-kernel": "<5.4",
                "symfony/var-dumper": "<5.4"
            },
            "provide": {
                "psr/cache-implementation": "2.0|3.0",
                "psr/simple-cache-implementation": "1.0|2.0|3.0",
                "symfony/cache-implementation": "1.1|2.0|3.0"
            },
            "require-dev": {
                "cache/integration-tests": "dev-master",
                "doctrine/dbal": "^2.13.1|^3.0",
                "predis/predis": "^1.1",
                "psr/simple-cache": "^1.0|^2.0|^3.0",
                "symfony/config": "^5.4|^6.0",
                "symfony/dependency-injection": "^5.4|^6.0",
                "symfony/filesystem": "^5.4|^6.0",
                "symfony/http-kernel": "^5.4|^6.0",
                "symfony/messenger": "^5.4|^6.0",
                "symfony/var-dumper": "^5.4|^6.0"
            },
            "type": "library",
            "autoload": {
                "psr-4": {
                    "Symfony\\Component\\Cache\\": ""
                },
                "exclude-from-classmap": [
                    "/Tests/"
                ]
            },
            "notification-url": "https://packagist.org/downloads/",
            "license": [
                "MIT"
            ],
            "authors": [
                {
                    "name": "Nicolas Grekas",
                    "email": "p@tchwork.com"
                },
                {
                    "name": "Symfony Community",
                    "homepage": "https://symfony.com/contributors"
                }
            ],
            "description": "Provides an extended PSR-6, PSR-16 (and tags) implementation",
            "homepage": "https://symfony.com",
            "keywords": [
                "caching",
                "psr6"
            ],
            "support": {
                "source": "https://github.com/symfony/cache/tree/v6.0.2"
            },
            "funding": [
                {
                    "url": "https://symfony.com/sponsor",
                    "type": "custom"
                },
                {
                    "url": "https://github.com/fabpot",
                    "type": "github"
                },
                {
                    "url": "https://tidelift.com/funding/github/packagist/symfony/symfony",
                    "type": "tidelift"
                }
            ],
            "time": "2021-12-29T13:00:11+00:00"
        },
        {
            "name": "symfony/cache-contracts",
            "version": "v3.0.0",
            "source": {
                "type": "git",
                "url": "https://github.com/symfony/cache-contracts.git",
                "reference": "2f7463f156cf9c665d9317e21a809c3bbff5754e"
            },
            "dist": {
                "type": "zip",
                "url": "https://api.github.com/repos/symfony/cache-contracts/zipball/2f7463f156cf9c665d9317e21a809c3bbff5754e",
                "reference": "2f7463f156cf9c665d9317e21a809c3bbff5754e",
                "shasum": ""
            },
            "require": {
                "php": ">=8.0.2",
                "psr/cache": "^3.0"
            },
            "suggest": {
                "symfony/cache-implementation": ""
            },
            "type": "library",
            "extra": {
                "branch-alias": {
                    "dev-main": "3.0-dev"
                },
                "thanks": {
                    "name": "symfony/contracts",
                    "url": "https://github.com/symfony/contracts"
                }
            },
            "autoload": {
                "psr-4": {
                    "Symfony\\Contracts\\Cache\\": ""
                }
            },
            "notification-url": "https://packagist.org/downloads/",
            "license": [
                "MIT"
            ],
            "authors": [
                {
                    "name": "Nicolas Grekas",
                    "email": "p@tchwork.com"
                },
                {
                    "name": "Symfony Community",
                    "homepage": "https://symfony.com/contributors"
                }
            ],
            "description": "Generic abstractions related to caching",
            "homepage": "https://symfony.com",
            "keywords": [
                "abstractions",
                "contracts",
                "decoupling",
                "interfaces",
                "interoperability",
                "standards"
            ],
            "support": {
                "source": "https://github.com/symfony/cache-contracts/tree/v3.0.0"
            },
            "funding": [
                {
                    "url": "https://symfony.com/sponsor",
                    "type": "custom"
                },
                {
                    "url": "https://github.com/fabpot",
                    "type": "github"
                },
                {
                    "url": "https://tidelift.com/funding/github/packagist/symfony/symfony",
                    "type": "tidelift"
                }
            ],
            "time": "2021-08-17T15:35:52+00:00"
        },
        {
            "name": "symfony/debug",
            "version": "v4.4.36",
            "source": {
                "type": "git",
                "url": "https://github.com/symfony/debug.git",
                "reference": "346e1507eeb3f566dcc7a116fefaa407ee84691b"
            },
            "dist": {
                "type": "zip",
                "url": "https://api.github.com/repos/symfony/debug/zipball/346e1507eeb3f566dcc7a116fefaa407ee84691b",
                "reference": "346e1507eeb3f566dcc7a116fefaa407ee84691b",
                "shasum": ""
            },
            "require": {
                "php": ">=7.1.3",
                "psr/log": "^1|^2|^3"
            },
            "conflict": {
                "symfony/http-kernel": "<3.4"
            },
            "require-dev": {
                "symfony/http-kernel": "^3.4|^4.0|^5.0"
            },
            "type": "library",
            "autoload": {
                "psr-4": {
                    "Symfony\\Component\\Debug\\": ""
                },
                "exclude-from-classmap": [
                    "/Tests/"
                ]
            },
            "notification-url": "https://packagist.org/downloads/",
            "license": [
                "MIT"
            ],
            "authors": [
                {
                    "name": "Fabien Potencier",
                    "email": "fabien@symfony.com"
                },
                {
                    "name": "Symfony Community",
                    "homepage": "https://symfony.com/contributors"
                }
            ],
            "description": "Provides tools to ease debugging PHP code",
            "homepage": "https://symfony.com",
            "support": {
                "source": "https://github.com/symfony/debug/tree/v4.4.36"
            },
            "funding": [
                {
                    "url": "https://symfony.com/sponsor",
                    "type": "custom"
                },
                {
                    "url": "https://github.com/fabpot",
                    "type": "github"
                },
                {
                    "url": "https://tidelift.com/funding/github/packagist/symfony/symfony",
                    "type": "tidelift"
                }
            ],
            "time": "2021-11-29T08:40:48+00:00"
        },
        {
            "name": "symfony/filesystem",
            "version": "v6.0.0",
            "source": {
                "type": "git",
                "url": "https://github.com/symfony/filesystem.git",
                "reference": "52b3c9cce673b014915445a432339f282e002ce6"
            },
            "dist": {
                "type": "zip",
                "url": "https://api.github.com/repos/symfony/filesystem/zipball/52b3c9cce673b014915445a432339f282e002ce6",
                "reference": "52b3c9cce673b014915445a432339f282e002ce6",
                "shasum": ""
            },
            "require": {
                "php": ">=8.0.2",
                "symfony/polyfill-ctype": "~1.8",
                "symfony/polyfill-mbstring": "~1.8"
            },
            "type": "library",
            "autoload": {
                "psr-4": {
                    "Symfony\\Component\\Filesystem\\": ""
                },
                "exclude-from-classmap": [
                    "/Tests/"
                ]
            },
            "notification-url": "https://packagist.org/downloads/",
            "license": [
                "MIT"
            ],
            "authors": [
                {
                    "name": "Fabien Potencier",
                    "email": "fabien@symfony.com"
                },
                {
                    "name": "Symfony Community",
                    "homepage": "https://symfony.com/contributors"
                }
            ],
            "description": "Provides basic utilities for the filesystem",
            "homepage": "https://symfony.com",
            "support": {
                "source": "https://github.com/symfony/filesystem/tree/v6.0.0"
            },
            "funding": [
                {
                    "url": "https://symfony.com/sponsor",
                    "type": "custom"
                },
                {
                    "url": "https://github.com/fabpot",
                    "type": "github"
                },
                {
                    "url": "https://tidelift.com/funding/github/packagist/symfony/symfony",
                    "type": "tidelift"
                }
            ],
            "time": "2021-10-29T07:35:21+00:00"
        },
        {
            "name": "symfony/http-client",
            "version": "v6.0.2",
            "source": {
                "type": "git",
                "url": "https://github.com/symfony/http-client.git",
                "reference": "7f1cbd44590cb0acc6208c1711a52733e9a91663"
            },
            "dist": {
                "type": "zip",
                "url": "https://api.github.com/repos/symfony/http-client/zipball/7f1cbd44590cb0acc6208c1711a52733e9a91663",
                "reference": "7f1cbd44590cb0acc6208c1711a52733e9a91663",
                "shasum": ""
            },
            "require": {
                "php": ">=8.0.2",
                "psr/log": "^1|^2|^3",
                "symfony/http-client-contracts": "^3",
                "symfony/service-contracts": "^1.0|^2|^3"
            },
            "provide": {
                "php-http/async-client-implementation": "*",
                "php-http/client-implementation": "*",
                "psr/http-client-implementation": "1.0",
                "symfony/http-client-implementation": "3.0"
            },
            "require-dev": {
                "amphp/amp": "^2.5",
                "amphp/http-client": "^4.2.1",
                "amphp/http-tunnel": "^1.0",
                "amphp/socket": "^1.1",
                "guzzlehttp/promises": "^1.4",
                "nyholm/psr7": "^1.0",
                "php-http/httplug": "^1.0|^2.0",
                "psr/http-client": "^1.0",
                "symfony/dependency-injection": "^5.4|^6.0",
                "symfony/http-kernel": "^5.4|^6.0",
                "symfony/process": "^5.4|^6.0",
                "symfony/stopwatch": "^5.4|^6.0"
            },
            "type": "library",
            "autoload": {
                "psr-4": {
                    "Symfony\\Component\\HttpClient\\": ""
                },
                "exclude-from-classmap": [
                    "/Tests/"
                ]
            },
            "notification-url": "https://packagist.org/downloads/",
            "license": [
                "MIT"
            ],
            "authors": [
                {
                    "name": "Nicolas Grekas",
                    "email": "p@tchwork.com"
                },
                {
                    "name": "Symfony Community",
                    "homepage": "https://symfony.com/contributors"
                }
            ],
            "description": "Provides powerful methods to fetch HTTP resources synchronously or asynchronously",
            "homepage": "https://symfony.com",
            "support": {
                "source": "https://github.com/symfony/http-client/tree/v6.0.2"
            },
            "funding": [
                {
                    "url": "https://symfony.com/sponsor",
                    "type": "custom"
                },
                {
                    "url": "https://github.com/fabpot",
                    "type": "github"
                },
                {
                    "url": "https://tidelift.com/funding/github/packagist/symfony/symfony",
                    "type": "tidelift"
                }
            ],
            "time": "2021-12-29T10:14:09+00:00"
        },
        {
            "name": "symfony/http-client-contracts",
            "version": "v3.0.0",
            "source": {
                "type": "git",
                "url": "https://github.com/symfony/http-client-contracts.git",
                "reference": "265f03fed057044a8e4dc159aa33596d0f48ed3f"
            },
            "dist": {
                "type": "zip",
                "url": "https://api.github.com/repos/symfony/http-client-contracts/zipball/265f03fed057044a8e4dc159aa33596d0f48ed3f",
                "reference": "265f03fed057044a8e4dc159aa33596d0f48ed3f",
                "shasum": ""
            },
            "require": {
                "php": ">=8.0.2"
            },
            "suggest": {
                "symfony/http-client-implementation": ""
            },
            "type": "library",
            "extra": {
                "branch-alias": {
                    "dev-main": "3.0-dev"
                },
                "thanks": {
                    "name": "symfony/contracts",
                    "url": "https://github.com/symfony/contracts"
                }
            },
            "autoload": {
                "psr-4": {
                    "Symfony\\Contracts\\HttpClient\\": ""
                }
            },
            "notification-url": "https://packagist.org/downloads/",
            "license": [
                "MIT"
            ],
            "authors": [
                {
                    "name": "Nicolas Grekas",
                    "email": "p@tchwork.com"
                },
                {
                    "name": "Symfony Community",
                    "homepage": "https://symfony.com/contributors"
                }
            ],
            "description": "Generic abstractions related to HTTP clients",
            "homepage": "https://symfony.com",
            "keywords": [
                "abstractions",
                "contracts",
                "decoupling",
                "interfaces",
                "interoperability",
                "standards"
            ],
            "support": {
                "source": "https://github.com/symfony/http-client-contracts/tree/v3.0.0"
            },
            "funding": [
                {
                    "url": "https://symfony.com/sponsor",
                    "type": "custom"
                },
                {
                    "url": "https://github.com/fabpot",
                    "type": "github"
                },
                {
                    "url": "https://tidelift.com/funding/github/packagist/symfony/symfony",
                    "type": "tidelift"
                }
            ],
            "time": "2021-11-03T13:44:55+00:00"
        },
        {
            "name": "symfony/options-resolver",
            "version": "v6.0.0",
            "source": {
                "type": "git",
                "url": "https://github.com/symfony/options-resolver.git",
                "reference": "be0facf48a42a232d6c0daadd76e4eb5657a4798"
            },
            "dist": {
                "type": "zip",
                "url": "https://api.github.com/repos/symfony/options-resolver/zipball/be0facf48a42a232d6c0daadd76e4eb5657a4798",
                "reference": "be0facf48a42a232d6c0daadd76e4eb5657a4798",
                "shasum": ""
            },
            "require": {
                "php": ">=8.0.2",
                "symfony/deprecation-contracts": "^2.1|^3"
            },
            "type": "library",
            "autoload": {
                "psr-4": {
                    "Symfony\\Component\\OptionsResolver\\": ""
                },
                "exclude-from-classmap": [
                    "/Tests/"
                ]
            },
            "notification-url": "https://packagist.org/downloads/",
            "license": [
                "MIT"
            ],
            "authors": [
                {
                    "name": "Fabien Potencier",
                    "email": "fabien@symfony.com"
                },
                {
                    "name": "Symfony Community",
                    "homepage": "https://symfony.com/contributors"
                }
            ],
            "description": "Provides an improved replacement for the array_replace PHP function",
            "homepage": "https://symfony.com",
            "keywords": [
                "config",
                "configuration",
                "options"
            ],
            "support": {
                "source": "https://github.com/symfony/options-resolver/tree/v6.0.0"
            },
            "funding": [
                {
                    "url": "https://symfony.com/sponsor",
                    "type": "custom"
                },
                {
                    "url": "https://github.com/fabpot",
                    "type": "github"
                },
                {
                    "url": "https://tidelift.com/funding/github/packagist/symfony/symfony",
                    "type": "tidelift"
                }
            ],
            "time": "2021-11-23T19:05:29+00:00"
        },
        {
            "name": "symfony/stopwatch",
            "version": "v6.0.0",
            "source": {
                "type": "git",
                "url": "https://github.com/symfony/stopwatch.git",
                "reference": "0e0ed55d1ffdfadd03af180443fbdca9876483b3"
            },
            "dist": {
                "type": "zip",
                "url": "https://api.github.com/repos/symfony/stopwatch/zipball/0e0ed55d1ffdfadd03af180443fbdca9876483b3",
                "reference": "0e0ed55d1ffdfadd03af180443fbdca9876483b3",
                "shasum": ""
            },
            "require": {
                "php": ">=8.0.2",
                "symfony/service-contracts": "^1|^2|^3"
            },
            "type": "library",
            "autoload": {
                "psr-4": {
                    "Symfony\\Component\\Stopwatch\\": ""
                },
                "exclude-from-classmap": [
                    "/Tests/"
                ]
            },
            "notification-url": "https://packagist.org/downloads/",
            "license": [
                "MIT"
            ],
            "authors": [
                {
                    "name": "Fabien Potencier",
                    "email": "fabien@symfony.com"
                },
                {
                    "name": "Symfony Community",
                    "homepage": "https://symfony.com/contributors"
                }
            ],
            "description": "Provides a way to profile code",
            "homepage": "https://symfony.com",
            "support": {
                "source": "https://github.com/symfony/stopwatch/tree/v6.0.0"
            },
            "funding": [
                {
                    "url": "https://symfony.com/sponsor",
                    "type": "custom"
                },
                {
                    "url": "https://github.com/fabpot",
                    "type": "github"
                },
                {
                    "url": "https://tidelift.com/funding/github/packagist/symfony/symfony",
                    "type": "tidelift"
                }
            ],
            "time": "2021-11-23T19:05:29+00:00"
        },
        {
            "name": "symfony/var-exporter",
            "version": "v6.0.0",
            "source": {
                "type": "git",
                "url": "https://github.com/symfony/var-exporter.git",
                "reference": "32cf62f12d35d441da1ca4a4c0fc1cd5f2a207af"
            },
            "dist": {
                "type": "zip",
                "url": "https://api.github.com/repos/symfony/var-exporter/zipball/32cf62f12d35d441da1ca4a4c0fc1cd5f2a207af",
                "reference": "32cf62f12d35d441da1ca4a4c0fc1cd5f2a207af",
                "shasum": ""
            },
            "require": {
                "php": ">=8.0.2"
            },
            "require-dev": {
                "symfony/var-dumper": "^5.4|^6.0"
            },
            "type": "library",
            "autoload": {
                "psr-4": {
                    "Symfony\\Component\\VarExporter\\": ""
                },
                "exclude-from-classmap": [
                    "/Tests/"
                ]
            },
            "notification-url": "https://packagist.org/downloads/",
            "license": [
                "MIT"
            ],
            "authors": [
                {
                    "name": "Nicolas Grekas",
                    "email": "p@tchwork.com"
                },
                {
                    "name": "Symfony Community",
                    "homepage": "https://symfony.com/contributors"
                }
            ],
            "description": "Allows exporting any serializable PHP data structure to plain PHP code",
            "homepage": "https://symfony.com",
            "keywords": [
                "clone",
                "construct",
                "export",
                "hydrate",
                "instantiate",
                "serialize"
            ],
            "support": {
                "source": "https://github.com/symfony/var-exporter/tree/v6.0.0"
            },
            "funding": [
                {
                    "url": "https://symfony.com/sponsor",
                    "type": "custom"
                },
                {
                    "url": "https://github.com/fabpot",
                    "type": "github"
                },
                {
                    "url": "https://tidelift.com/funding/github/packagist/symfony/symfony",
                    "type": "tidelift"
                }
            ],
            "time": "2021-11-22T10:44:58+00:00"
        },
        {
            "name": "theseer/tokenizer",
            "version": "1.2.1",
            "source": {
                "type": "git",
                "url": "https://github.com/theseer/tokenizer.git",
                "reference": "34a41e998c2183e22995f158c581e7b5e755ab9e"
            },
            "dist": {
                "type": "zip",
                "url": "https://api.github.com/repos/theseer/tokenizer/zipball/34a41e998c2183e22995f158c581e7b5e755ab9e",
                "reference": "34a41e998c2183e22995f158c581e7b5e755ab9e",
                "shasum": ""
            },
            "require": {
                "ext-dom": "*",
                "ext-tokenizer": "*",
                "ext-xmlwriter": "*",
                "php": "^7.2 || ^8.0"
            },
            "type": "library",
            "autoload": {
                "classmap": [
                    "src/"
                ]
            },
            "notification-url": "https://packagist.org/downloads/",
            "license": [
                "BSD-3-Clause"
            ],
            "authors": [
                {
                    "name": "Arne Blankerts",
                    "email": "arne@blankerts.de",
                    "role": "Developer"
                }
            ],
            "description": "A small library for converting tokenized PHP source code into XML and potentially other formats",
            "support": {
                "issues": "https://github.com/theseer/tokenizer/issues",
                "source": "https://github.com/theseer/tokenizer/tree/1.2.1"
            },
            "funding": [
                {
                    "url": "https://github.com/theseer",
                    "type": "github"
                }
            ],
            "time": "2021-07-28T10:34:58+00:00"
        }
    ],
    "aliases": [],
    "minimum-stability": "dev",
    "stability-flags": [],
    "prefer-stable": true,
    "prefer-lowest": false,
    "platform": {
        "php": "^8.1"
    },
    "platform-dev": [],
    "plugin-api-version": "2.3.0"
}<|MERGE_RESOLUTION|>--- conflicted
+++ resolved
@@ -4,11 +4,7 @@
         "Read more about it at https://getcomposer.org/doc/01-basic-usage.md#installing-dependencies",
         "This file is @generated automatically"
     ],
-<<<<<<< HEAD
-    "content-hash": "60f571d8e8825148c0b63491968a7009",
-=======
     "content-hash": "0e77f061ea5b9444c81da7a9b13c1e24",
->>>>>>> 65097944
     "packages": [
         {
             "name": "asm89/stack-cors",
@@ -498,41 +494,6 @@
             "time": "2020-12-29T14:50:06+00:00"
         },
         {
-<<<<<<< HEAD
-            "name": "fideloper/proxy",
-            "version": "4.4.1",
-            "source": {
-                "type": "git",
-                "url": "https://github.com/fideloper/TrustedProxy.git",
-                "reference": "c073b2bd04d1c90e04dc1b787662b558dd65ade0"
-            },
-            "dist": {
-                "type": "zip",
-                "url": "https://api.github.com/repos/fideloper/TrustedProxy/zipball/c073b2bd04d1c90e04dc1b787662b558dd65ade0",
-                "reference": "c073b2bd04d1c90e04dc1b787662b558dd65ade0",
-                "shasum": ""
-            },
-            "require": {
-                "illuminate/contracts": "^5.0|^6.0|^7.0|^8.0|^9.0",
-                "php": ">=5.4.0"
-            },
-            "require-dev": {
-                "illuminate/http": "^5.0|^6.0|^7.0|^8.0|^9.0",
-                "mockery/mockery": "^1.0",
-                "phpunit/phpunit": "^6.0"
-            },
-            "type": "library",
-            "extra": {
-                "laravel": {
-                    "providers": [
-                        "Fideloper\\Proxy\\TrustedProxyServiceProvider"
-                    ]
-                }
-            },
-            "autoload": {
-                "psr-4": {
-                    "Fideloper\\Proxy\\": "src/"
-=======
             "name": "fidum/laravel-eloquent-morph-to-one",
             "version": "2.1.1",
             "source": {
@@ -559,36 +520,14 @@
             "autoload": {
                 "psr-4": {
                     "Fidum\\EloquentMorphToOne\\": "src"
->>>>>>> 65097944
-                }
-            },
-            "notification-url": "https://packagist.org/downloads/",
-            "license": [
-                "MIT"
-            ],
-            "authors": [
-                {
-<<<<<<< HEAD
-                    "name": "Chris Fidao",
-                    "email": "fideloper@gmail.com"
-                }
-            ],
-            "description": "Set trusted proxies for Laravel",
-            "keywords": [
-                "load balancing",
-                "proxy",
-                "trusted proxy"
-            ],
-            "support": {
-                "issues": "https://github.com/fideloper/TrustedProxy/issues",
-                "source": "https://github.com/fideloper/TrustedProxy/tree/4.4.1"
-            },
-            "time": "2020-10-22T13:48:01+00:00"
-        },
-        {
-            "name": "graham-campbell/result-type",
-            "version": "v1.0.3",
-=======
+                }
+            },
+            "notification-url": "https://packagist.org/downloads/",
+            "license": [
+                "MIT"
+            ],
+            "authors": [
+                {
                     "name": "Daniel Mason",
                     "email": "fidum.dev@gmail.com",
                     "homepage": "https://fidum.uk",
@@ -617,7 +556,6 @@
         {
             "name": "fruitcake/laravel-cors",
             "version": "v2.0.5",
->>>>>>> 65097944
             "source": {
                 "type": "git",
                 "url": "https://github.com/fruitcake/laravel-cors.git",
@@ -697,8 +635,6 @@
             "time": "2022-01-03T14:53:04+00:00"
         },
         {
-<<<<<<< HEAD
-=======
             "name": "graham-campbell/result-type",
             "version": "v1.0.4",
             "source": {
@@ -761,7 +697,6 @@
             "time": "2021-11-21T21:41:47+00:00"
         },
         {
->>>>>>> 65097944
             "name": "laravel/framework",
             "version": "v8.81.0",
             "source": {
@@ -2901,8 +2836,6 @@
             "time": "2021-07-24T20:11:47+00:00"
         },
         {
-<<<<<<< HEAD
-=======
             "name": "staudenmeir/laravel-merged-relations",
             "version": "v1.4.3",
             "source": {
@@ -2994,7 +2927,6 @@
             "time": "2020-11-25T19:44:53+00:00"
         },
         {
->>>>>>> 65097944
             "name": "swiftmailer/swiftmailer",
             "version": "v6.3.0",
             "source": {
