--- conflicted
+++ resolved
@@ -109,11 +109,7 @@
         return $clone;
     }
 
-<<<<<<< HEAD
-    public function withFutureEmployment(EmploymentFactory $employmentFactory = null): WrestlerFactory
-=======
     public function withFutureEmployment(EmploymentFactory $employmentFactory = null): self
->>>>>>> b2e5ebc1
     {
         $clone = tap(clone $this)->overwriteDefaults([
             'status' => WrestlerStatus::FUTURE_EMPLOYMENT,
