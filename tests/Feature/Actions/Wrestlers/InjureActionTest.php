--- conflicted
+++ resolved
@@ -6,7 +6,6 @@
 use App\Models\Wrestler;
 use App\Repositories\WrestlerRepository;
 use function Pest\Laravel\mock;
-use function PHPUnit\Framework\assertTrue;
 use function Spatie\PestPluginTestTime\testTime;
 use Illuminate\Support\Carbon;
 use Illuminate\Support\Facades\Event;
@@ -36,17 +35,11 @@
 
     InjureAction::run($wrestler);
 
-<<<<<<< HEAD
-    Event::assertDispatched(WrestlerInjured::class, function ($event) use ($tagTeam, $datetime) {
-        assertTrue($event->tagTeam->is($tagTeam));
-        assertTrue($event->retirementDate->is($datetime));
-=======
     Event::assertDispatched(WrestlerInjured::class, function ($event) use ($wrestler, $datetime) {
         expect($event->wrestler->is($wrestler))->toBeTrue();
         expect($event->injureDate->is($datetime))->toBeTrue();
 
         return true;
->>>>>>> 945ae7b4
     });
 });
 
