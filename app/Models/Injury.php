<?php

namespace App\Models;

use Concerns\Unguarded;
use Illuminate\Database\Eloquent\Factories\HasFactory;
use Illuminate\Database\Eloquent\Model;

class Injury extends Model
{
    use Unguarded,
        HasFactory;

    /**
<<<<<<< HEAD
     * The table associated with the model.
     *
     * @var string
     */
    protected $table = 'injuries';

    /**
=======
>>>>>>> b1f42997
     * The attributes that should be cast to native types.
     *
     * @var array
     */
    protected $casts = [
<<<<<<< HEAD
        'started_at' => 'date',
        'ended_at' => 'date',
=======
        'started_at' => 'datetime',
        'ended_at' => 'datetime',
>>>>>>> b1f42997
    ];

    /**
     * Retrieve the injured model.
     *
     * @return \Illuminate\Database\Eloquent\Relations\MorphTo
     */
    public function injurable()
    {
        return $this->morphTo();
    }
}<|MERGE_RESOLUTION|>--- conflicted
+++ resolved
@@ -12,28 +12,13 @@
         HasFactory;
 
     /**
-<<<<<<< HEAD
-     * The table associated with the model.
-     *
-     * @var string
-     */
-    protected $table = 'injuries';
-
-    /**
-=======
->>>>>>> b1f42997
      * The attributes that should be cast to native types.
      *
      * @var array
      */
     protected $casts = [
-<<<<<<< HEAD
-        'started_at' => 'date',
-        'ended_at' => 'date',
-=======
         'started_at' => 'datetime',
         'ended_at' => 'datetime',
->>>>>>> b1f42997
     ];
 
     /**
