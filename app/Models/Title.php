--- conflicted
+++ resolved
@@ -76,7 +76,6 @@
     }
 
     /**
-<<<<<<< HEAD
      * Undocumented function.
      *
      * @return \Illuminate\Database\Eloquent\Relations\MorphedByMany
@@ -102,10 +101,7 @@
     }
 
     /**
-     * Determine if the model can be retired.
-=======
      * Determine if the model can be unretired.
->>>>>>> 65097944
      *
      * @return bool
      */
