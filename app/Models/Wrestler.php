--- conflicted
+++ resolved
@@ -44,37 +44,4 @@
         'status' => WrestlerStatus::class,
         'height' => HeightCast::class,
     ];
-<<<<<<< HEAD
-
-    /**
-     * Get all of the titles held by the wrestler.
-     */
-    public function titles()
-    {
-        return $this->morphToMany(Title::class, 'championable');
-    }
-
-    /**
-     * Update the status for the wrestler.
-     *
-     * @return $this
-     */
-    public function updateStatus()
-    {
-        $this->status = match (true) {
-            $this->isCurrentlyEmployed() => match (true) {
-                $this->isInjured() => WrestlerStatus::injured(),
-                $this->isSuspended() => WrestlerStatus::suspended(),
-                $this->isBookable() => WrestlerStatus::bookable(),
-            },
-            $this->hasFutureEmployment() => WrestlerStatus::future_employment(),
-            $this->isReleased() => WrestlerStatus::released(),
-            $this->isRetired() => WrestlerStatus::retired(),
-            default => WrestlerStatus::unemployed()
-        };
-
-        return $this;
-    }
-=======
->>>>>>> b1f42997
 }