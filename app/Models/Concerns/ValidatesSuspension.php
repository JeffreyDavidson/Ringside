<?php

declare(strict_types=1);

namespace App\Models\Concerns;

use App\Enums\Shared\RosterMemberType;
use App\Exceptions\Status\CannotBeReinstatedException;
use App\Exceptions\Status\CannotBeSuspendedException;
use App\Models\Contracts\Bookable;
use App\Models\Contracts\Injurable;
use App\Models\Contracts\Suspendable;
use App\Models\Contracts\SuspensionValidationStrategy;
use App\Models\TagTeams\TagTeam;
use Exception;

/**
 * Provides suspension validation functionality for models.
 *
 * This trait adds validation methods for suspension state transitions.
 * It should be used alongside the IsSuspendable trait on models that can be suspended.
 *
 * @see IsSuspendable For core suspension functionality
 *
 * @example
 * ```php
 * class Wrestler extends Model implements Suspendable
 * {
 *     use IsSuspendable, ValidatesSuspension;
 * }
 *
 * // Usage:
 * $wrestler = Wrestler::find(1);
 * $wrestler->ensureCanBeSuspended();    // Throws exception if cannot suspend
 * $wrestler->canBeSuspended();          // Returns boolean
 * ```
 */
trait ValidatesSuspension
{
    /**
     * Determine if the model can be suspended.
     *
     * Uses the appropriate validation strategy based on the entity type
     * to check if suspension is allowed.
     *
     * @return bool True if the model can be suspended, false otherwise
     *
     * @example
     * ```php
     * $wrestler = Wrestler::find(1);
     *
     * if ($wrestler->canBeSuspended()) {
     *     // Perform suspension logic
     * }
     * ```
     */
    public function canBeSuspended(): bool
    {
        try {
            $this->ensureCanBeSuspended();

            return true;
        } catch (Exception $e) {
            return false;
        }
    }

    /**
     * Ensure the model can be suspended, throwing an exception if not.
     *
     * Uses the Strategy pattern to delegate validation to the appropriate
     * strategy based on the entity type (individual vs TagTeam).
     *
     * @throws CannotBeSuspendedException When suspension is not allowed
     *
     * @example
     * ```php
     * try {
     *     $wrestler->ensureCanBeSuspended();
     *     // Proceed with suspension
     * } catch (CannotBeSuspendedException $e) {
     *     // Handle specific suspension validation failure
     * }
     * ```
     */
    public function ensureCanBeSuspended(): void
    {
        app($this->getSuspensionValidationStrategy())->validate($this);
    }

    /**
     * Determine if the model can be reinstated (unsuspended).
     *
     * Checks business rules for reinstatement:
     * - Must not be unemployed
     * - Must not be released
     * - Must not have future employment
     * - Must not be injured
     * - Must not be retired
     * - Must not be bookable (already reinstated)
     *
     * @return bool True if the model can be reinstated, false otherwise
     *
     * @example
     * ```php
     * $wrestler = Wrestler::find(1);
     *
     * if ($wrestler->canBeReinstated()) {
     *     // Perform reinstatement logic
     * }
     * ```
     */
    public function canBeReinstated(): bool
    {
        $type = RosterMemberType::fromModel($this);

<<<<<<< HEAD
        return $this->isEmployed()
            && ! $this->isReleased()
=======
        return ! $this->isNotInEmployment()
>>>>>>> 8c7bd449
            && ! $this->hasFutureEmployment()
            && (! $type->canBeInjured() || ! ($this instanceof Injurable) || ! $this->isInjured())
            && ! $this->isRetired()
            && (! ($this instanceof Bookable) || ! $this->isBookable());
    }

    /**
     * Ensure the model can be reinstated, throwing an exception if not.
     *
     * @throws CannotBeReinstatedException When reinstatement is not allowed
     *
     * @example
     * ```php
     * try {
     *     $wrestler->ensureCanBeReinstated();
     *     // Proceed with reinstatement
     * } catch (CannotBeReinstatedException $e) {
     *     // Handle reinstatement validation failure
     * }
     * ```
     */
    public function ensureCanBeReinstated(): void
    {
        if ($this instanceof Suspendable && ! $this->isSuspended()) {
            throw CannotBeReinstatedException::available();
        }

<<<<<<< HEAD
        if (!$this->isEmployed()) {
=======
        if ($this->isNotInEmployment()) {
>>>>>>> 8c7bd449
            throw CannotBeReinstatedException::unemployed();
        }

        if ($this->hasFutureEmployment()) {
            throw CannotBeReinstatedException::hasFutureEmployment();
        }

        $type = RosterMemberType::fromModel($this);
        if ($type->canBeInjured() && ($this instanceof Injurable) && $this->isInjured()) {
            throw CannotBeReinstatedException::injured();
        }

        if ($this->isRetired()) {
            throw CannotBeReinstatedException::retired();
        }

        if ($this instanceof Bookable && $this->isBookable()) {
            throw CannotBeReinstatedException::bookable();
        }
    }

    /**
     * Get the appropriate suspension validation strategy for this entity.
     *
     * Determines which validation strategy to use based on the entity type.
     * TagTeams require complex validation of their wrestlers, while individual
     * entities use standard validation.
     *
     * @return class-string<SuspensionValidationStrategy> The strategy class name
     */
    protected function getSuspensionValidationStrategy(): string
    {
        return RosterMemberType::getValidationStrategy($this, 'suspension');
    }
<<<<<<< HEAD

=======
>>>>>>> 8c7bd449
}<|MERGE_RESOLUTION|>--- conflicted
+++ resolved
@@ -114,12 +114,8 @@
     {
         $type = RosterMemberType::fromModel($this);
 
-<<<<<<< HEAD
-        return $this->isEmployed()
+        return ! $this->isNotInEmployment()
             && ! $this->isReleased()
-=======
-        return ! $this->isNotInEmployment()
->>>>>>> 8c7bd449
             && ! $this->hasFutureEmployment()
             && (! $type->canBeInjured() || ! ($this instanceof Injurable) || ! $this->isInjured())
             && ! $this->isRetired()
@@ -147,11 +143,7 @@
             throw CannotBeReinstatedException::available();
         }
 
-<<<<<<< HEAD
-        if (!$this->isEmployed()) {
-=======
         if ($this->isNotInEmployment()) {
->>>>>>> 8c7bd449
             throw CannotBeReinstatedException::unemployed();
         }
 
@@ -186,8 +178,4 @@
     {
         return RosterMemberType::getValidationStrategy($this, 'suspension');
     }
-<<<<<<< HEAD
-
-=======
->>>>>>> 8c7bd449
 }