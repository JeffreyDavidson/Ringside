--- conflicted
+++ resolved
@@ -165,19 +165,6 @@
                 if ($this->isRetired()) {
                     return EmploymentStatus::Retired;
                 }
-<<<<<<< HEAD
-                
-                if ($this->currentEmployment) {
-                    return $this->currentEmployment->started_at > now() 
-                        ? EmploymentStatus::FutureEmployment 
-                        : EmploymentStatus::Employed;
-                }
-                
-                if ($this->previousEmployments()->exists()) {
-                    return EmploymentStatus::Released;
-                }
-                
-=======
 
                 if ($this->currentEmployment) {
                     return EmploymentStatus::Employed;
@@ -191,7 +178,6 @@
                     return EmploymentStatus::Released;
                 }
 
->>>>>>> 8c7bd449
                 return EmploymentStatus::Unemployed;
             }
         );
