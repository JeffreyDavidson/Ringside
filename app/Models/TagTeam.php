<?php

namespace App\Models;

use App\Builders\TagTeamQueryBuilder;
use App\Enums\TagTeamStatus;
use App\Exceptions\CannotBeEmployedException;
use App\Exceptions\NotEnoughMembersException;
use App\Models\Concerns\CanJoinStables;
use App\Models\Concerns\HasManagers;
use App\Models\Concerns\OwnedByUser;
use App\Models\Contracts\Bookable;
use App\Models\Contracts\CanBeAStableMember;
use App\Models\Contracts\Competitor;
use App\Models\Contracts\Manageable;
use App\Observers\TagTeamObserver;
use Fidum\EloquentMorphToOne\HasMorphToOne;
use Illuminate\Database\Eloquent\Casts\Attribute;
use Illuminate\Database\Eloquent\Factories\HasFactory;
use Illuminate\Database\Eloquent\SoftDeletes;

class TagTeam extends RosterMember implements Bookable, CanBeAStableMember, Competitor, Manageable
{
    use CanJoinStables,
        HasFactory,
<<<<<<< HEAD
        Concerns\OwnedByUser,
        Concerns\StableMember,
        Concerns\Unguarded,
        \Staudenmeir\EloquentHasManyDeep\HasTableAlias;
=======
        HasManagers,
        HasMorphToOne,
        OwnedByUser,
        SoftDeletes;

    /**
     * The number of the wrestlers allowed on a tag team.
     */
    public const NUMBER_OF_WRESTLERS_ON_TEAM = 2;

    /**
     * The attributes that are mass assignable.
     *
     * @var string[]
     */
    protected $fillable = ['user_id', 'name', 'signature_move', 'status'];

    /**
     * The attributes that should be cast to native types.
     *
     * @var array
     */
    protected $casts = [
        'status' => TagTeamStatus::class,
    ];
>>>>>>> 65097944

    /**
     * The "boot" method of the model.
     *
     * @return void
     */
    protected static function boot()
    {
        parent::boot();

        self::observe(TagTeamObserver::class);
    }

    /**
     * Create a new Eloquent query builder for the model.
     *
     * @param  \Illuminate\Database\Query\Builder  $query
     *
     * @return \App\Builders\TagTeamQueryBuilder
     */
    public function newEloquentBuilder($query)
    {
        return new TagTeamQueryBuilder($query);
    }

    /**
     * Get the wrestlers that have been tag team partners of the tag team.
     *
     * @return \Illuminate\Database\Eloquent\Relations\BelongsToMany
     */
    public function wrestlers()
    {
        return $this->belongsToMany(Wrestler::class, 'tag_team_wrestler')
            ->withPivot('joined_at', 'left_at');
    }

    /**
     * Get current wrestlers of the tag team.
     *
     * @return \Illuminate\Database\Eloquent\Relations\BelongsToMany
     */
    public function currentWrestlers()
    {
        return $this->wrestlers()
            ->wherePivot('joined_at', '<=', now())
            ->wherePivotNull('left_at');
    }

    /**
     * Get previous tag team partners of the tag team.
     *
     * @return \Illuminate\Database\Eloquent\Relations\BelongsToMany
     */
    public function previousWrestlers()
    {
        return $this->wrestlers()
            ->wherePivotNotNull('left_at');
    }

    /**
     * Get the combined weight of both tag team partners in a tag team.
     *
     * @return \Illuminate\Database\Eloquent\Casts\Attribute
     */
    public function combinedWeight(): Attribute
    {
        return new Attribute(
            get: fn () => $this->currentWrestlers->sum('weight')
        );
    }

    /**
     * Determine if the tag team can be employed.
     *
     * @return bool
     */
    public function canBeEmployed()
    {
        if ($this->isCurrentlyEmployed()) {
            throw new CannotBeEmployedException(
                sprintf('%s is currently employed and cannot be re-employed.', $this->name)
            );
        }

        if ($this->isRetired()) {
            throw new CannotBeEmployedException(
                sprintf('%s is currently retired and cannot be employed.', $this->name)
            );
        }

        if ($this->currentWrestlers->count() !== self::NUMBER_OF_WRESTLERS_ON_TEAM) {
            throw NotEnoughMembersException::forTagTeam();
        }

        return true;
    }

    /**
     * Determine if the tag team can be released.
     *
     * @return bool
     */
    public function canBeReleased()
    {
        if ($this->isNotInEmployment() || $this->hasFutureEmployment()) {
            return false;
        }

        return true;
    }

    /**
     * Determine if the tag team can be reinstated.
     *
     * @return bool
     */
    public function canBeReinstated()
    {
        if (! $this->isSuspended()) {
            return false;
        }

        return $this->currentWrestlers->every->canBeReinstated();
    }

    /**
     * Check to see if the tag team is bookable.
     *
     * @return bool
     */
    public function isBookable()
    {
        if ($this->isNotInEmployment() || $this->hasFutureEmployment()) {
            return false;
        }

        return true;
    }

    /**
     * Check to see if the tag team is unbookable.
     *
     * @return bool
     */
    public function isUnbookable()
    {
        return ! $this->partnersAreBookable();
    }

    /**
     * Find out if both tag team partners are bookable.
     *
     * @return bool
     */
    public function partnersAreBookable()
    {
        return $this->currentWrestlers->every->isBookable();
    }

    /**
     * Determine if the model can be suspended.
     *
     * @return bool
     */
    public function canBeSuspended()
    {
        if ($this->isNotInEmployment() || $this->hasFutureEmployment()) {
            return false;
        }

        if ($this->isSuspended()) {
            return false;
        }

        return true;
    }

    /**
     * Determine if the model can be retired.
     *
     * @return bool
     */
    public function canBeRetired()
    {
        return $this->isBookable();
    }

    /**
     * Determine if the model can be unretired.
     *
     * @return bool
     */
    public function canBeUnretired()
    {
        return $this->isRetired();
    }

    /**
     * Undocumented function.
     *
     * @return \Illuminate\Database\Eloquent\Relations\MorphToMany
     */
    public function eventMatches()
    {
        return $this->morphToMany(EventMatch::class, 'event_match_competitor');
    }
}<|MERGE_RESOLUTION|>--- conflicted
+++ resolved
@@ -23,12 +23,6 @@
 {
     use CanJoinStables,
         HasFactory,
-<<<<<<< HEAD
-        Concerns\OwnedByUser,
-        Concerns\StableMember,
-        Concerns\Unguarded,
-        \Staudenmeir\EloquentHasManyDeep\HasTableAlias;
-=======
         HasManagers,
         HasMorphToOne,
         OwnedByUser,
@@ -54,7 +48,6 @@
     protected $casts = [
         'status' => TagTeamStatus::class,
     ];
->>>>>>> 65097944
 
     /**
      * The "boot" method of the model.
