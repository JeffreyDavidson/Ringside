--- conflicted
+++ resolved
@@ -8,12 +8,8 @@
 use App\Exceptions\NotEnoughMembersException;
 use App\Models\Contracts\Bookable;
 use App\Models\Contracts\StableMember;
-<<<<<<< HEAD
-use App\Models\Contracts\Suspendable;
-=======
 use App\Observers\TagTeamObserver;
 use Fidum\EloquentMorphToOne\HasMorphToOne;
->>>>>>> b1f42997
 use Illuminate\Database\Eloquent\Factories\HasFactory;
 use Illuminate\Database\Eloquent\SoftDeletes;
 
@@ -23,13 +19,8 @@
         HasFactory,
         Concerns\OwnedByUser,
         Concerns\StableMember,
-<<<<<<< HEAD
-        Concerns\Suspendable,
-        Concerns\Unguarded;
-=======
         Concerns\Unguarded,
         \Staudenmeir\EloquentHasManyDeep\HasTableAlias;
->>>>>>> b1f42997
 
     /**
      * The "boot" method of the model.
@@ -210,39 +201,6 @@
     }
 
     /**
-<<<<<<< HEAD
-     * Get all of the titles held by the tag team.
-     */
-    public function titles()
-    {
-        return $this->morphToMany(Title::class, 'championable');
-    }
-
-    /**
-     * Update the status for the tag team.
-     *
-     * @return $this
-     */
-    public function updateStatus()
-    {
-        $this->status = match (true) {
-            $this->isCurrentlyEmployed() => match (true) {
-                $this->isSuspended() => TagTeamStatus::suspended(),
-                $this->isUnbookable() => TagTeamStatus::UNbookable(),
-                $this->isBookable() => TagTeamStatus::bookable(),
-            },
-            $this->hasFutureEmployment() => TagTeamStatus::future_employment(),
-            $this->isReleased() => TagTeamStatus::released(),
-            $this->isRetired() => TagTeamStatus::retired(),
-            default => TagTeamStatus::unemployed()
-        };
-
-        return $this;
-    }
-
-    /**
-=======
->>>>>>> b1f42997
      * Determine if the model can be suspended.
      *
      * @return bool
