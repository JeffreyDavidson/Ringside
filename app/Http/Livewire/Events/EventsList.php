--- conflicted
+++ resolved
@@ -42,11 +42,7 @@
      * Undocumented function.
      */
     #[Computed]
-<<<<<<< HEAD
-    public function rowsQuery(): Builder
-=======
     public function rowsQuery(): EventBuilder
->>>>>>> 50d852b5
     {
         $query = Event::query()
             ->when(
