<?php

declare(strict_types=1);

namespace App\Http\Livewire\Events;

use App\Builders\EventBuilder;
use App\Http\Livewire\BaseComponent;
use App\Http\Livewire\Datatable\WithBulkActions;
use App\Http\Livewire\Datatable\WithSorting;
use App\Models\Event;
use Illuminate\Contracts\Database\Query\Builder;
use Illuminate\Contracts\Pagination\LengthAwarePaginator;
use Illuminate\Contracts\View\View;
use Livewire\Attributes\Computed;

/**
 * @property-read LengthAwarePaginator $rows
 * @property-read Builder $rowsQuery
 */
class DeletedEventsList extends BaseComponent
{
    use WithBulkActions;
    use WithSorting;

    /**
     * Determines if the filters should be shown.
     */
    public bool $showFilters = false;

    /**
     * Shows list of accepted filters and direction to be displayed.
     *
     * @var array<string, string>
     */
    public array $filters = [
        'search' => '',
    ];

    /**
     * Undocumented function.
     */
    #[Computed]
    public function rowsQuery(): Builder
    {
        $query = Event::query()
            ->onlyTrashed()
<<<<<<< HEAD
            ->when($this->filters['search'], fn (Builder $query, string $search) => $query->where('name', 'like', '%'.$search.'%'))
=======
            ->when(
                $this->filters['search'],
                function (EventBuilder $query, string $search) {
                    $query->where('name', 'like', '%'.$search.'%');
                }
            )
>>>>>>> f27a4893
            ->oldest('name');

        return $this->applySorting($query);
    }

    /**
     * Undocumented function.
     */
    #[Computed]
    public function rows(): LengthAwarePaginator
    {
        return $this->applyPagination($this->rowsQuery);
    }

    /**
     * Display a listing of the resource.
     */
    public function render(): View
    {
        return view('livewire.events.deleted-events-list', [
            'events' => $this->rows,
        ]);
    }
}<|MERGE_RESOLUTION|>--- conflicted
+++ resolved
@@ -45,16 +45,12 @@
     {
         $query = Event::query()
             ->onlyTrashed()
-<<<<<<< HEAD
-            ->when($this->filters['search'], fn (Builder $query, string $search) => $query->where('name', 'like', '%'.$search.'%'))
-=======
             ->when(
                 $this->filters['search'],
                 function (EventBuilder $query, string $search) {
                     $query->where('name', 'like', '%'.$search.'%');
                 }
             )
->>>>>>> f27a4893
             ->oldest('name');
 
         return $this->applySorting($query);
