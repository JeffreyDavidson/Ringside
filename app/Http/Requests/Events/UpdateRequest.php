<?php

declare(strict_types=1);

namespace App\Http\Requests\Events;

use App\Rules\EventDateCanBeChanged;
use Illuminate\Contracts\Validation\ValidationRule;
use Illuminate\Foundation\Http\FormRequest;
use Illuminate\Validation\Rule;
use Illuminate\Validation\Rules\Exists;
use Illuminate\Validation\Rules\Unique;
use Tests\RequestFactories\EventRequestFactory;

class UpdateRequest extends FormRequest
{
    /** @var class-string */
    public static $factory = EventRequestFactory::class;

    /**
     * Determine if the user is authorized to make this request.
     */
    public function authorize(): bool
    {
        if (is_null($this->user()) || is_null($this->route())) {
            return false;
        }

        if (! $this->route()->hasParameter('event') || is_null($this->route()->parameter('event'))) {
            return false;
        }

        return $this->user()->can('update', $this->route()->parameter('event'));
    }

    /**
     * Get the validation rules that apply to the request.
     *
<<<<<<< HEAD
     * @return array<string, array<int, string>>
=======
     * @return array<string, array<int, string|Exists|Unique|ValidationRule>>
>>>>>>> f27a4893
     */
    public function rules(): array
    {
        /** @var \App\Models\Event $event */
        $event = $this->route()?->parameter('event');

        return [
            'name' => ['required', 'string', 'min:3', Rule::unique('events')->ignore($event)],
            'date' => ['nullable', 'string', 'date', new EventDateCanBeChanged($event)],
            'venue_id' => ['nullable', 'required_with:date', 'integer', Rule::exists('venues', 'id')],
            'preview' => ['nullable', 'string', 'min:3'],
        ];
    }
}<|MERGE_RESOLUTION|>--- conflicted
+++ resolved
@@ -36,11 +36,7 @@
     /**
      * Get the validation rules that apply to the request.
      *
-<<<<<<< HEAD
-     * @return array<string, array<int, string>>
-=======
      * @return array<string, array<int, string|Exists|Unique|ValidationRule>>
->>>>>>> f27a4893
      */
     public function rules(): array
     {
