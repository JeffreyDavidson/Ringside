--- conflicted
+++ resolved
@@ -33,11 +33,7 @@
     /**
      * Get the validation rules that apply to the request.
      *
-<<<<<<< HEAD
-     * @return array<string, array<int, string>>
-=======
      * @return array<string, array<int, \App\Rules\EmploymentStartDateCanBeChanged|string>>
->>>>>>> f27a4893
      */
     public function rules(): array
     {
