<?php

declare(strict_types=1);

namespace App\Http\Requests\Stables;

use App\Models\Stable;
use App\Rules\Stables\ActivationStartDateCanBeChanged;
use App\Rules\Stables\HasMinimumAmountOfMembers;
use App\Rules\TagTeamCanJoinExistingStable;
use App\Rules\WrestlerCanJoinExistingStable;
use Illuminate\Contracts\Validation\ValidationRule;
use Illuminate\Foundation\Http\FormRequest;
use Illuminate\Validation\ConditionalRules;
use Illuminate\Validation\Rule;
use Illuminate\Validation\Rules\Exists;
use Illuminate\Validation\Rules\RequiredIf;
use Illuminate\Validation\Rules\Unique;
use Tests\RequestFactories\StableRequestFactory;

class UpdateRequest extends FormRequest
{
    /** @var class-string */
    public static $factory = StableRequestFactory::class;

    /**
     * Determine if the user is authorized to make this request.
     */
    public function authorize(): bool
    {
        if (is_null($this->user()) || is_null($this->route())) {
            return false;
        }

        if (! $this->route()->hasParameter('stable') || is_null($this->route()->parameter('stable'))) {
            return false;
        }

        return $this->user()->can('update', Stable::class);
    }

    /**
     * Get the validation rules that apply to the request.
     *
<<<<<<< HEAD
     * @return array<string, array<int, string>>
=======
     * @return array<string, array<int, string|ValidationRule|Unique|Exists|ConditionalRules|RequiredIf>>
>>>>>>> f27a4893
     */
    public function rules(): array
    {
        /** @var \App\Models\Stable $stable */
        $stable = $this->route()?->parameter('stable');

        return [
            'name' => ['required', 'string', 'min:3', Rule::unique('stables')->ignore($stable->id)],
            'start_date' => [
                'nullable',
                Rule::requiredIf($stable->isCurrentlyActivated()),
                'string',
                'date',
                new ActivationStartDateCanBeChanged($stable),
            ],
            'members_count' => [
                'bail',
                'integer',
                Rule::when(
                    (bool) $this->input('start_date'),
                    function () use ($stable) {
                        new HasMinimumAmountOfMembers(
                            $stable,
                            $this->collect('wrestlers'),
                            $this->collect('tag_teams')
                        );
                    }
                ),
            ],
            'wrestlers' => ['array'],
            'tag_teams' => ['array'],
            'managers' => ['array'],
            'wrestlers.*' => [
                'bail',
                'integer',
                'distinct',
                Rule::exists('wrestlers', 'id'),
                new WrestlerCanJoinExistingStable($this->collect('tag_teams'), $this->date('start_date')),
            ],
            'tag_teams.*' => [
                'bail',
                'integer',
                'distinct',
                Rule::exists('tag_teams', 'id'),
                new TagTeamCanJoinExistingStable($this->date('start_date')),
            ],
            'managers.*' => ['bail', 'integer', 'distinct', Rule::exists('managers', 'id')],
        ];
    }

    /**
     * Prepare the data for validation.
     */
    protected function prepareForValidation(): void
    {
        $tagTeamsCount = $this->collect('tag_teams')->count() * 2;
        $wrestlersCount = $this->collect('wrestlers')->count();

        $this->merge([
            'members_count' => $tagTeamsCount + $wrestlersCount,
        ]);
    }
}<|MERGE_RESOLUTION|>--- conflicted
+++ resolved
@@ -42,11 +42,7 @@
     /**
      * Get the validation rules that apply to the request.
      *
-<<<<<<< HEAD
-     * @return array<string, array<int, string>>
-=======
      * @return array<string, array<int, string|ValidationRule|Unique|Exists|ConditionalRules|RequiredIf>>
->>>>>>> f27a4893
      */
     public function rules(): array
     {
