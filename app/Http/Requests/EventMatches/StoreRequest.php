<?php

namespace App\Http\Requests\EventMatches;

use App\Models\EventMatch;
use App\Rules\CompetitorsAreValid;
use App\Rules\CompetitorsGroupedIntoCorrectNumberOfSidesForMatchType;
use App\Rules\TitleChampionIncludedInTitleMatch;
use App\Rules\TitlesMustBeActive;
use Illuminate\Foundation\Http\FormRequest;
use Illuminate\Validation\Rule;

class StoreRequest extends FormRequest
{
    /**
     * Determine if the user is authorized to make this request.
     *
     * @return bool
     */
    public function authorize()
    {
        return $this->user()->can('create', EventMatch::class);
    }

    /**
     * Get the validation rules that apply to the request.
     *
     * @return array
     */
    public function rules()
    {
        return [
            'match_type_id' => ['required', 'integer', Rule::exists('match_types', 'id')],
            'referees' => ['required', 'array'],
            'referees.*' => ['integer', 'distinct', Rule::exists('referees', 'id')],
            'titles' => ['nullable', 'array'],
            'titles.*' => ['integer', 'distinct', Rule::exists('titles', 'id')],
            'competitors' => ['required', 'array', 'min:2'],
            'competitors.*' => ['required', 'array'],
            'competitors.*.competitor_id' => ['required', 'integer'],
            'competitors.*.competitor_type' => ['required', Rule::in(['wrestler', 'tag_team'])],
            'preview' => ['nullable', 'string'],
        ];
    }

    /**
     * Configure the validator instance.
     *
     * @param  \Illuminate\Validation\Validator  $validator
     *
     * @return void
     */
    public function withValidator($validator)
    {
        $validator->after(function ($validator) {
            if ($validator->errors()->isEmpty()) {
                $ruleA = new CompetitorsGroupedIntoCorrectNumberOfSidesForMatchType($this->input('match_type_id'));

<<<<<<< HEAD
                if (! $ruleA->passes('competitors', $this->input('competitors'))) {
                    $validator->addFailure('competitors', CompetitorsGroupedIntoCorrectNumberOfSidesForMatchType::class);
=======
                if (! $rule->passes('competitors', $this->input('competitors'))) {
                    $validator->addFailure(
                        'competitors',
                        CompetitorsGroupedIntoCorrectNumberOfSidesForMatchType::class
                    );
                }

                $rule2 = new CompetitorsAreValid;

                if (! $rule2->passes('competitors', $this->input('competitors'))) {
                    $validator->addFailure('competitors', CompetitorsAreValid::class);
>>>>>>> 65097944
                }

                if ($this->input('titles')) {
                    if (! (new TitlesMustBeActive)->passes('titles', $this->input('titles'))) {
                        $validator->addFailure('titles', TitlesMustBeActive::class);
                    }

                    if (! (new TitleChampionIncludedInTitleMatch($this->input('titles')))->passes('competitors', $this->input('competitors'))) {
                        $validator->addFailure('competitors', TitleChampionIncludedInTitleMatch::class);
                    }
                }
            }
        });

        return $validator->messages()->getMessages();
    }
}<|MERGE_RESOLUTION|>--- conflicted
+++ resolved
@@ -56,10 +56,6 @@
             if ($validator->errors()->isEmpty()) {
                 $ruleA = new CompetitorsGroupedIntoCorrectNumberOfSidesForMatchType($this->input('match_type_id'));
 
-<<<<<<< HEAD
-                if (! $ruleA->passes('competitors', $this->input('competitors'))) {
-                    $validator->addFailure('competitors', CompetitorsGroupedIntoCorrectNumberOfSidesForMatchType::class);
-=======
                 if (! $rule->passes('competitors', $this->input('competitors'))) {
                     $validator->addFailure(
                         'competitors',
@@ -71,7 +67,6 @@
 
                 if (! $rule2->passes('competitors', $this->input('competitors'))) {
                     $validator->addFailure('competitors', CompetitorsAreValid::class);
->>>>>>> 65097944
                 }
 
                 if ($this->input('titles')) {
