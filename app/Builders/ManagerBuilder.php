--- conflicted
+++ resolved
@@ -7,14 +7,11 @@
 use App\Enums\ManagerStatus;
 use Illuminate\Database\Eloquent\Builder;
 
-<<<<<<< HEAD
-=======
 /**
  * @template TModelClass of \App\Models\Manager
  *
  * @extends \Illuminate\Database\Eloquent\Builder<TModelClass>
  */
->>>>>>> f27a4893
 class ManagerBuilder extends Builder
 {
     use Concerns\HasEmployments;
