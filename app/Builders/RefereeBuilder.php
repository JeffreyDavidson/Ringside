--- conflicted
+++ resolved
@@ -6,14 +6,11 @@
 
 use Illuminate\Database\Eloquent\Builder;
 
-<<<<<<< HEAD
-=======
 /**
  * @template TModelClass of \App\Models\Referee
  *
  * @extends \Illuminate\Database\Eloquent\Builder<TModelClass>
  */
->>>>>>> f27a4893
 class RefereeBuilder extends Builder
 {
     use Concerns\HasEmployments;
