--- conflicted
+++ resolved
@@ -9,23 +9,11 @@
 use Exception;
 use Illuminate\Database\Eloquent\Builder;
 
-<<<<<<< HEAD
-final class PreviousWrestlersTable extends DataTableComponent
-{
-    use ShowTableTrait;
-
-    public ?int $stableId;
-
-    protected string $databaseTableName = 'stables_wrestlers';
-
-    protected string $resourceName = 'wrestlers';
-=======
 class PreviousWrestlersTable extends BasePreviousWrestlersTable
 {
     protected string $databaseTableName = 'stables_wrestlers';
 
     public ?int $stableId;
->>>>>>> 6794e863
 
     /**
      * @return Builder<StableWrestler>
