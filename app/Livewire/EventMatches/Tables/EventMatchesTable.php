--- conflicted
+++ resolved
@@ -15,19 +15,11 @@
 use Rappasoft\LaravelLivewireTables\Views\Column;
 use Rappasoft\LaravelLivewireTables\Views\Columns\ArrayColumn;
 
-<<<<<<< HEAD
-final class EventMatchesTable extends BaseTableWithActions
-{
-    public ?int $eventId;
-
-    protected string $databaseTableName = 'event_matches';
-=======
 class EventMatchesTable extends DataTableComponent
 {
     use ShowTableTrait;
 
     protected string $databaseTableName = 'events_matches';
->>>>>>> 6794e863
 
     protected string $routeBasePath = 'event-matches';
 
@@ -88,10 +80,6 @@
                 ->emptyValue('N/A'),
             Column::make(__('event-matches.result'))
                 ->label(
-<<<<<<< HEAD
-                    fn (EventMatch $row, Column $column): string => $row->result?->winner->name.' by '.$row->result?->decision->name
-                ),
-=======
                     function (EventMatch $row, Column $column) {
                         $winner = $row->result?->getWinner();
 
@@ -104,7 +92,6 @@
                         return 'N/A';
                     }
                 )->html(),
->>>>>>> 6794e863
         ];
     }
 }