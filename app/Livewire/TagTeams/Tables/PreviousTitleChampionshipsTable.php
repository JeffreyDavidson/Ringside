--- conflicted
+++ resolved
@@ -9,11 +9,7 @@
 use App\Models\TitleChampionship;
 use Illuminate\Database\Eloquent\Builder;
 
-<<<<<<< HEAD
-final class PreviousTitleChampionshipsTable extends DataTableComponent
-=======
 class PreviousTitleChampionshipsTable extends BasePreviousTitleChampionshipsTable
->>>>>>> 6794e863
 {
     /**
      * Tag Team to use for component.
