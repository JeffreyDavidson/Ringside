--- conflicted
+++ resolved
@@ -4,17 +4,7 @@
 
 namespace App\Providers;
 
-<<<<<<< HEAD
-use App\Listeners\TagTeamSubscriber;
-use App\Listeners\Wrestlers\ClearedFromInjuryWrestlerSubscriber;
-use App\Listeners\Wrestlers\InjuredWrestlerSubscriber;
-use App\Listeners\Wrestlers\ReinstatedWrestlerSubscriber;
-use App\Listeners\Wrestlers\ReleasedWrestlerSubscriber;
-use App\Listeners\Wrestlers\RetiredWrestlerSubscriber;
-use App\Listeners\Wrestlers\SuspendedWrestlerSubscriber;
-=======
 use App\Listeners\WrestlerSubscriber;
->>>>>>> 945ae7b4
 use App\Models\Event;
 use App\Models\Manager;
 use App\Models\Referee;
@@ -57,10 +47,6 @@
         Stable::class => [StableObserver::class],
         // TagTeam::class => [TagTeamObserver::class],
         Title::class => [TitleObserver::class],
-<<<<<<< HEAD
-        // Wrestler::class => [WrestlerObserver::class],
-=======
->>>>>>> 945ae7b4
     ];
 
     /**
@@ -84,16 +70,6 @@
      * @var array
      */
     protected $subscribe = [
-<<<<<<< HEAD
-        ClearedFromInjuryWrestlerSubscriber::class,
-        InjuredWrestlerSubscriber::class,
-        ReinstatedWrestlerSubscriber::class,
-        ReleasedWrestlerSubscriber::class,
-        RetiredWrestlerSubscriber::class,
-        SuspendedWrestlerSubscriber::class,
-        TagTeamSubscriber::class,
-=======
         WrestlerSubscriber::class,
->>>>>>> 945ae7b4
     ];
 }