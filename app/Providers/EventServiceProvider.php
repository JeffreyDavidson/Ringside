<?php

declare(strict_types=1);

namespace App\Providers;

<<<<<<< HEAD
use App\Listeners\TagTeamSubscriber;
=======
use App\Listeners\ManagerSubscriber;
>>>>>>> 2e7203e5
use App\Listeners\WrestlerSubscriber;
use App\Models\Event;
use App\Models\Referee;
use App\Models\Stable;
use App\Models\Title;
use App\Observers\EventObserver;
use App\Observers\RefereeObserver;
use App\Observers\StableObserver;
use App\Observers\TitleObserver;
use Illuminate\Auth\Events\Registered;
use Illuminate\Auth\Listeners\SendEmailVerificationNotification;
use Illuminate\Foundation\Support\Providers\EventServiceProvider as ServiceProvider;

class EventServiceProvider extends ServiceProvider
{
    /**
     * The event listener mappings for the application.
     *
     * @var array<class-string, array<int, class-string>>
     */
    protected $listen = [
        Registered::class => [
            SendEmailVerificationNotification::class,
        ],
    ];

    /**
     * The model observers for your application.
     *
     * @var array
     */
    protected $observers = [
        Event::class => [EventObserver::class],
        Referee::class => [RefereeObserver::class],
        Stable::class => [StableObserver::class],
        Title::class => [TitleObserver::class],
    ];

    /**
     * Register any events for your application.
     */
    public function boot(): void
    {
    }

    /**
     * Determine if events and listeners should be automatically discovered.
     */
    public function shouldDiscoverEvents(): bool
    {
        return false;
    }

    /**
     * The subscriber classes to register.
     *
     * @var array
     */
    protected $subscribe = [
        WrestlerSubscriber::class,
<<<<<<< HEAD
        TagTeamSubscriber::class,
=======
        ManagerSubscriber::class,
>>>>>>> 2e7203e5
    ];
}<|MERGE_RESOLUTION|>--- conflicted
+++ resolved
@@ -4,11 +4,8 @@
 
 namespace App\Providers;
 
-<<<<<<< HEAD
 use App\Listeners\TagTeamSubscriber;
-=======
 use App\Listeners\ManagerSubscriber;
->>>>>>> 2e7203e5
 use App\Listeners\WrestlerSubscriber;
 use App\Models\Event;
 use App\Models\Referee;
@@ -69,10 +66,7 @@
      */
     protected $subscribe = [
         WrestlerSubscriber::class,
-<<<<<<< HEAD
         TagTeamSubscriber::class,
-=======
         ManagerSubscriber::class,
->>>>>>> 2e7203e5
     ];
 }