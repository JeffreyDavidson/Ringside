<?php

declare(strict_types=1);

namespace App\Actions\TagTeams;

use App\Data\TagTeamData;
use App\Models\TagTeam;
use App\Models\Wrestler;
use Lorisleiva\Actions\Concerns\AsAction;

class UpdateAction extends BaseTagTeamAction
{
    use AsAction;

    /**
     * Update a tag team.
     */
    public function handle(TagTeam $tagTeam, TagTeamData $tagTeamData): TagTeam
    {
        $this->tagTeamRepository->update($tagTeam, $tagTeamData);
        $datetime = now();

        if ($tagTeamData->wrestlerA && $tagTeamData->wrestlerA->currentTagTeam?->isNot($tagTeam)) {
            $this->tagTeamRepository->addTagTeamPartner($tagTeam, $tagTeamData->wrestlerA, $datetime);
        }

        if ($tagTeamData->wrestlerB && $tagTeamData->wrestlerB->currentTagTeam?->isNot($tagTeam)) {
            $this->tagTeamRepository->addTagTeamPartner($tagTeam, $tagTeamData->wrestlerB, $datetime);
        }

        if ($tagTeam->currentWrestlers->isNotEmpty()) {
            $tagTeam
                ->currentWrestlers
                ->reject(fn (Wrestler $wrestler) => in_array($wrestler, [$tagTeamData->wrestlerA, $tagTeamData->wrestlerB]))
                ->each(fn (Wrestler $wrestler) => $this->tagTeamRepository->removeTagTeamPartner($tagTeam, $wrestler, $datetime));
        }

<<<<<<< HEAD
        if (! is_null($tagTeamData->start_date) && $this->shouldBeEmployed($tagTeam, $tagTeamData->start_date)) {
=======
        if (! is_null($tagTeamData->start_date) && $this->shouldBeEmployed($tagTeam)) {
>>>>>>> f27a4893
            $this->tagTeamRepository->employ($tagTeam, $tagTeamData->start_date);
        }

        return $tagTeam;
    }

    /**
     * Find out if the tag team can be employed.
     */
    private function shouldBeEmployed(TagTeam $tagTeam): bool
    {
        if ($tagTeam->isCurrentlyEmployed()) {
            return false;
        }

        return true;
    }
}<|MERGE_RESOLUTION|>--- conflicted
+++ resolved
@@ -36,11 +36,7 @@
                 ->each(fn (Wrestler $wrestler) => $this->tagTeamRepository->removeTagTeamPartner($tagTeam, $wrestler, $datetime));
         }
 
-<<<<<<< HEAD
-        if (! is_null($tagTeamData->start_date) && $this->shouldBeEmployed($tagTeam, $tagTeamData->start_date)) {
-=======
         if (! is_null($tagTeamData->start_date) && $this->shouldBeEmployed($tagTeam)) {
->>>>>>> f27a4893
             $this->tagTeamRepository->employ($tagTeam, $tagTeamData->start_date);
         }
 
