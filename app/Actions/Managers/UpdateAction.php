<?php

declare(strict_types=1);

namespace App\Actions\Managers;

use App\Data\ManagerData;
use App\Models\Manager;
use Lorisleiva\Actions\Concerns\AsAction;

class UpdateAction extends BaseManagerAction
{
    use AsAction;

    /**
     * Update a manager.
     */
    public function handle(Manager $manager, ManagerData $managerData): Manager
    {
        $this->managerRepository->update($manager, $managerData);

<<<<<<< HEAD
        if (! is_null($managerData->start_date) && $this->shouldBeEmployed($manager, $managerData->start_date)) {
=======
        if (! is_null($managerData->start_date) && $this->shouldBeEmployed($manager)) {
>>>>>>> f27a4893
            $this->managerRepository->employ($manager, $managerData->start_date);
        }

        return $manager;
    }

    /**
     * Find out if the manager can be employed.
     */
    private function shouldBeEmployed(Manager $manager): bool
    {
        if ($manager->isCurrentlyEmployed()) {
            return false;
        }

        return true;
    }
}<|MERGE_RESOLUTION|>--- conflicted
+++ resolved
@@ -19,11 +19,7 @@
     {
         $this->managerRepository->update($manager, $managerData);
 
-<<<<<<< HEAD
-        if (! is_null($managerData->start_date) && $this->shouldBeEmployed($manager, $managerData->start_date)) {
-=======
         if (! is_null($managerData->start_date) && $this->shouldBeEmployed($manager)) {
->>>>>>> f27a4893
             $this->managerRepository->employ($manager, $managerData->start_date);
         }
 
