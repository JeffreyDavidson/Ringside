--- conflicted
+++ resolved
@@ -209,13 +209,8 @@
                     ->whereDoesntHave('currentTagTeam');
             })
             ->orWhere(function ($query) use ($tagTeam) {
-<<<<<<< HEAD
-                $query->whereHas('currentTagTeam', function ($query) use ($tagTeam) {
-                    $query->whereIn('tag_team_id', [$tagTeam->id]);
-=======
                 $query->whereHas('currentTagTeam', function (Builder $query) use ( $tagTeam) {
                     $query->where('tag_team_id', '=', $tagTeam->id);
->>>>>>> 945ae7b4
                 });
             })
             ->get();
