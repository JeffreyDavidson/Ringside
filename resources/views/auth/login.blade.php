@extends('layouts.auth')

<<<<<<< HEAD

@section('content')
<div class="kt-login__body">

    <!--begin::Signin-->
    <div class="kt-login__form">
        <div class="kt-login__title">
            <h3>Sign In</h3>
        </div>

        <!--begin::Form-->
        <form class="kt-form" method="post" action="{{ route('login') }}">
            @csrf
            <div class="form-group">
                <input class="form-control" type="text" placeholder="Email" name="email" autocomplete="off">
                @error('email')
                    <div id="email-error" class="error invalid-feedback">{{ $message }}</div>
                @enderror
            </div>
            <div class="form-group">
                <input class="form-control" type="password" placeholder="Password" name="password">
                @error('password')
                    <div id="password-error" class="error invalid-feedback">{{ $message }}</div>
                @enderror
            </div>

            <!--begin::Action-->
            <div class="kt-login__actions">
                <button type="submit" id="kt_login_signin_submit" class="btn btn-primary btn-elevate kt-login__btn-primary">{{ __('Login') }}</button>
            </div>

            <!--end::Action-->
        </form>

        <!--end::Form-->

=======

@section('content')
<div class="kt-login__body">

    <!--begin::Signin-->
    <div class="kt-login__form">
        <div class="kt-login__title">
            <h3>Sign In</h3>
        </div>

        <!--begin::Form-->
        <form class="kt-form" action="{{ route('login') }}" novalidate="novalidate">
            <div class="form-group">
                <input class="form-control" type="text" placeholder="Email" name="email" autocomplete="off">
                @error('email')
                    <span class="invalid-feedback" role="alert">
                        <strong>{{ $message }}</strong>
                    </span>
                @enderror
            </div>
            <div class="form-group">
                <input class="form-control" type="password" placeholder="Password" name="password">
                @error('password')
                    <span class="invalid-feedback" role="alert">
                        <strong>{{ $message }}</strong>
                    </span>
                @enderror
            </div>

            <!--begin::Action-->
            @if (Route::has('password.request'))
                <div class="kt-login__actions">
                    <a href="#" class="kt-link kt-login__link-forgot">
                        Forgot Password ?
                    </a>
                    <button id="kt_login_signin_submit" class="btn btn-primary btn-elevate kt-login__btn-primary">{{ __('Login') }}</button>
                </div>
            @endif

            <!--end::Action-->
        </form>

        <!--end::Form-->

        <!--begin::Divider-->
        <div class="kt-login__divider">
            <div class="kt-divider">
                <span></span>
                <span>OR</span>
                <span></span>
            </div>
        </div>

        <!--end::Divider-->

        <!--begin::Options-->
        <div class="kt-login__options">
            <a href="#" class="btn btn-primary kt-btn">
                <i class="fab fa-facebook-f"></i>
                Facebook
            </a>
            <a href="#" class="btn btn-info kt-btn">
                <i class="fab fa-twitter"></i>
                Twitter
            </a>
            <a href="#" class="btn btn-danger kt-btn">
                <i class="fab fa-google"></i>
                Google
            </a>
        </div>

        <!--end::Options-->
>>>>>>> 632bcf37
    </div>

    <!--end::Signin-->
</div>
@endsection<|MERGE_RESOLUTION|>--- conflicted
+++ resolved
@@ -1,6 +1,4 @@
 @extends('layouts.auth')
-
-<<<<<<< HEAD
 
 @section('content')
 <div class="kt-login__body">
@@ -37,80 +35,6 @@
 
         <!--end::Form-->
 
-=======
-
-@section('content')
-<div class="kt-login__body">
-
-    <!--begin::Signin-->
-    <div class="kt-login__form">
-        <div class="kt-login__title">
-            <h3>Sign In</h3>
-        </div>
-
-        <!--begin::Form-->
-        <form class="kt-form" action="{{ route('login') }}" novalidate="novalidate">
-            <div class="form-group">
-                <input class="form-control" type="text" placeholder="Email" name="email" autocomplete="off">
-                @error('email')
-                    <span class="invalid-feedback" role="alert">
-                        <strong>{{ $message }}</strong>
-                    </span>
-                @enderror
-            </div>
-            <div class="form-group">
-                <input class="form-control" type="password" placeholder="Password" name="password">
-                @error('password')
-                    <span class="invalid-feedback" role="alert">
-                        <strong>{{ $message }}</strong>
-                    </span>
-                @enderror
-            </div>
-
-            <!--begin::Action-->
-            @if (Route::has('password.request'))
-                <div class="kt-login__actions">
-                    <a href="#" class="kt-link kt-login__link-forgot">
-                        Forgot Password ?
-                    </a>
-                    <button id="kt_login_signin_submit" class="btn btn-primary btn-elevate kt-login__btn-primary">{{ __('Login') }}</button>
-                </div>
-            @endif
-
-            <!--end::Action-->
-        </form>
-
-        <!--end::Form-->
-
-        <!--begin::Divider-->
-        <div class="kt-login__divider">
-            <div class="kt-divider">
-                <span></span>
-                <span>OR</span>
-                <span></span>
-            </div>
-        </div>
-
-        <!--end::Divider-->
-
-        <!--begin::Options-->
-        <div class="kt-login__options">
-            <a href="#" class="btn btn-primary kt-btn">
-                <i class="fab fa-facebook-f"></i>
-                Facebook
-            </a>
-            <a href="#" class="btn btn-info kt-btn">
-                <i class="fab fa-twitter"></i>
-                Twitter
-            </a>
-            <a href="#" class="btn btn-danger kt-btn">
-                <i class="fab fa-google"></i>
-                Google
-            </a>
-        </div>
-
-        <!--end::Options-->
->>>>>>> 632bcf37
     </div>
 
     <!--end::Signin-->
