<!DOCTYPE html>
<html lang="{{ str_replace('_', '-', app()->getLocale()) }}">
    <head>
        <meta charset="utf-8">
        <meta name="viewport" content="width=device-width, initial-scale=1">
        <meta name="csrf-token" content="{{ csrf_token() }}">

        <title>{{ config('app.name', 'Laravel') }}</title>

        <!--begin::Fonts-->
		<link rel="stylesheet" href="https://fonts.googleapis.com/css?family=Poppins:300,400,500,600,700" />
		<!--end::Fonts-->
		<!--begin::Global Stylesheets Bundle(used by all pages)-->
<<<<<<< HEAD
		<link href="{{ asset('assets/plugins/global/plugins.bundle.css') }}" rel="stylesheet" type="text/css" />
		<link href="{{ asset('assets/css/style.bundle.css') }}" rel="stylesheet" type="text/css" />
=======
		<link href="asset('assets/plugins/global/plugins.bundle.css') }}" rel="stylesheet" type="text/css" />
		<link href="asset('assets/css/style.bundle.css') }}" rel="stylesheet" type="text/css" />
>>>>>>> 887ba0c1
		<!--end::Global Stylesheets Bundle-->
        @livewireStyles
    </head>
    <body id="kt_body" class="header-fixed header-tablet-and-mobile-fixed toolbar-enabled toolbar-fixed aside-enabled aside-fixed" style="--kt-toolbar-height:55px;--kt-toolbar-height-tablet-and-mobile:55px">
        <!--begin::Main-->
		<!--begin::Root-->
		<div class="d-flex flex-column flex-root">
			<!--begin::Page-->
			<div class="flex-row page d-flex flex-column-fluid">

				<!--begin::Aside-->
                @include('partials.aside')
                <!--end::Aside-->

                <!--begin::Wrapper-->
				<div class="wrapper d-flex flex-column flex-row-fluid" id="kt_wrapper">
					<!--begin::Header-->
                    @include('partials.header')
                    <!--end::Header>

                    <!--begin::Content-->
                    <div class="content d-flex flex-column flex-column-fluid" id="kt_content">

                        <!--begin::Toolbar-->
                        @include('partials.toolbar')
                        <!--end::Toolbar>

                        <!--begin::Post-->
                        <div class="post d-flex flex-column-fluid" id="kt_post">
                            <!--begin::Container-->
                            <div id="kt_content_container" class="container-xxl">
                                {{ $slot }}
                            </div>
                            <!--end::Container-->
                        </div>
                        <!--end::Post-->
                    </div>
                    <x-notification />
                    <!--end::Content>

                    <!--begin::Footer-->
                    @include('partials.footer')
                    <!--end::Footer-->
                </div>
                <!--end::Wrapper-->
            </div>
            <!--end::Page-->
        </div>
		<!--end::Root-->
		<!--end::Main-->
        <!--begin::Javascript-->
		<script>var hostUrl = "assets/";</script>
        @livewireScripts
		<!--begin::Global Javascript Bundle(used by all pages)-->
		<script src="{{ asset('assets/plugins/global/plugins.bundle.js') }}"></script>
		<script src="{{ asset('assets/js/scripts.bundle.js') }}"></script>
		<!--end::Global Javascript Bundle-->
		<!--begin::Page Custom Javascript(used by this page)-->
		<script src="{{ asset('assets/js/widgets.bundle.js') }}"></script>
		<script src="{{ asset('assets/js/custom/widgets.js') }}"></script>
		<script src="{{ asset('assets/js/button-ajax.js') }}"></script>
		<!--end::Page Custom Javascript-->
		<!--end::Javascript-->
    </body>
</html><|MERGE_RESOLUTION|>--- conflicted
+++ resolved
@@ -11,13 +11,8 @@
 		<link rel="stylesheet" href="https://fonts.googleapis.com/css?family=Poppins:300,400,500,600,700" />
 		<!--end::Fonts-->
 		<!--begin::Global Stylesheets Bundle(used by all pages)-->
-<<<<<<< HEAD
-		<link href="{{ asset('assets/plugins/global/plugins.bundle.css') }}" rel="stylesheet" type="text/css" />
-		<link href="{{ asset('assets/css/style.bundle.css') }}" rel="stylesheet" type="text/css" />
-=======
 		<link href="asset('assets/plugins/global/plugins.bundle.css') }}" rel="stylesheet" type="text/css" />
 		<link href="asset('assets/css/style.bundle.css') }}" rel="stylesheet" type="text/css" />
->>>>>>> 887ba0c1
 		<!--end::Global Stylesheets Bundle-->
         @livewireStyles
     </head>
