<x-layouts.app>
    <x-slot name="toolbar">
        <x-toolbar title="Venues">
            <x-breadcrumbs.item :url="route('dashboard')" label="Home" />
            <x-breadcrumbs.separator />
            <x-breadcrumbs.item :url="route('venues.index')" label="Venues" />
            <x-breadcrumbs.separator />
            <x-breadcrumbs.item :url="route('venues.show', $venue)" :label="$venue->name" />
            <x-breadcrumbs.separator />
            <x-breadcrumbs.item label="Edit" />
            <!--end::Item-->
        </x-toolbar>
    </x-slot>

    <div class="shadow-sm card">
        <div class="card-header">
            <h3 class="card-title">Edit Venue Form</h3>
        </div>
        <div class="card-body">
            <form method="post" action="{{ route('venues.update', $venue) }}">
                @method('patch')
                @csrf
                <div class="mb-10">
                    <x-form.inputs.text
                        label="Name:"
                        name="name"
                        placeholder="Venue Name Here"
                        :value="old('name', $venue->name)"
                    />
                </div>
                <div class="mb-10">
                    <div class="mb-5 row gx-10">
                        <div class="col-lg-8">
<<<<<<< HEAD
                            <x-form.inputs.text
                                label="Street Address:"
                                name="address1"
                                placeholder="Street Address Here"
                                :value="old('address1', $venue->address1)"
                            />
                        </div>
                        <div class="col-lg-4">
                            <x-form.inputs.text
                                label="Suite Number:"
                                name="address2"
                                placeholder="Suite Number Here"
                                :value="old('address2', $venue->address2)"
                            />
=======
                            <x-form.inputs.text label="Street Address:" name="street_address" placeholder="Street Address Here" value="{{ $venue->street_address }}" />
>>>>>>> 48057111
                        </div>
                    </div>
                </div>
                <div class="mb-10">
                    <div class="mb-5 row gx-10">
                        <div class="col-lg-4">
                            <x-form.inputs.text
                                label="City:"
                                name="city"
                                placeholder="Orlando"
                                :value="old('city', $venue->city)"
                            />
                        </div>
                        <div class="col-lg-4">
                            <x-form.inputs.text
                                label="State:"
                                name="state"
                                placeholder="Florida"
                                :value="old('state', $venue->state)"
                            />
                        </div>
                        <div class="col-lg-4">
                            <x-form.inputs.text
                                label="Zip:"
                                 name="zip"
                                placeholder="12345"
                                :value="old('zip', $venue->zip)"
                            />
                        </div>
                    </div>
                </div>
        </div>
        <div class="card-footer">
            <x-form.buttons.submit />
            <x-form.buttons.reset />
        </div>
        </form>
    </div>
</x-layouts.app><|MERGE_RESOLUTION|>--- conflicted
+++ resolved
@@ -31,24 +31,7 @@
                 <div class="mb-10">
                     <div class="mb-5 row gx-10">
                         <div class="col-lg-8">
-<<<<<<< HEAD
-                            <x-form.inputs.text
-                                label="Street Address:"
-                                name="address1"
-                                placeholder="Street Address Here"
-                                :value="old('address1', $venue->address1)"
-                            />
-                        </div>
-                        <div class="col-lg-4">
-                            <x-form.inputs.text
-                                label="Suite Number:"
-                                name="address2"
-                                placeholder="Suite Number Here"
-                                :value="old('address2', $venue->address2)"
-                            />
-=======
                             <x-form.inputs.text label="Street Address:" name="street_address" placeholder="Street Address Here" value="{{ $venue->street_address }}" />
->>>>>>> 48057111
                         </div>
                     </div>
                 </div>
