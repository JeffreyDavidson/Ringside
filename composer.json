--- conflicted
+++ resolved
@@ -11,17 +11,10 @@
         "php": "^8.3",
         "ankurk91/laravel-eloquent-relationships": "^2.2",
         "calebporzio/sushi": "^2.5",
-<<<<<<< HEAD
-        "guzzlehttp/guzzle": "^7.2",
         "jenssegers/agent": "^2.6",
-        "laravel/framework": "^11.0",
-        "laravel/tinker": "^2.9",
-        "livewire/livewire": "^3.3",
-=======
         "laravel/framework": "^12.0",
         "laravel/tinker": "^2.10.1",
         "livewire/livewire": "^3.5",
->>>>>>> 3bb29048
         "lorisleiva/laravel-actions": "^2.8",
         "rappasoft/laravel-authentication-log": "^4.0",
         "rappasoft/laravel-livewire-tables": "^3.6",
