--- conflicted
+++ resolved
@@ -13,12 +13,8 @@
         "laravel/framework": "5.8.*",
         "laravel/tinker": "^1.0",
         "mad-web/laravel-enum": "^1.3",
-<<<<<<< HEAD
-        "makeabledk/laravel-factory-enhanced": "^1.3",
-=======
         "spatie/laravel-blade-x": "^2.4",
         "spatie/laravel-view-models": "^1.2",
->>>>>>> 4189e0fd
         "yajra/laravel-datatables-oracle": "~9.0"
     },
     "require-dev": {
