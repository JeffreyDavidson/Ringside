{
    "name": "jeffreydavidson/ringside",
    "type": "project",
    "description": "A project to help wrestling promoters run their companies.",
    "keywords": [
        "laravel",
        "wrestling"
    ],
    "license": "MIT",
    "require": {
        "php": "^8.2",
        "ankurk91/laravel-eloquent-relationships": "^2.1",
        "calebporzio/sushi": "^2.5",
        "fidum/laravel-eloquent-morph-to-one": "^2.1",
        "guzzlehttp/guzzle": "^7.2",
        "laravel/framework": "^11.0",
        "laravel/tinker": "^2.9",
        "livewire/livewire": "^3.3",
        "lorisleiva/laravel-actions": "^2.8",
<<<<<<< HEAD
        "rappasoft/laravel-livewire-tables": "dev-development",
        "staudenmeir/laravel-merged-relations": "^1.9"
=======
        "rappasoft/laravel-livewire-tables": "^3.4",
        "staudenmeir/laravel-merged-relations": "^1.9",
        "wire-elements/modal": "^2.0"
>>>>>>> d47acc04
    },
    "require-dev": {
        "barryvdh/laravel-debugbar": "^3.10",
        "doctrine/dbal": "^3.5",
        "fakerphp/faker": "^1.23",
        "filp/whoops": "^2.14",
        "larastan/larastan": "^2.8",
        "laravel/breeze": "^2.0",
        "laravel/pint": "^1.13",
        "laravel/sail": "^1.26",
        "mockery/mockery": "^1.6",
        "nunomaduro/collision": "^8.0",
        "pestphp/pest": "^3.0",
        "pestphp/pest-plugin-faker": "^3.0",
        "pestphp/pest-plugin-laravel": "^3.0",
        "pestphp/pest-plugin-livewire": "^3.0",
        "pestphp/pest-plugin-type-coverage": "^3.0",
        "povils/phpmnd": "^3.4",
        "spatie/laravel-ignition": "^2.4",
        "spatie/laravel-ray": "^1.35",
        "spatie/pest-plugin-test-time": "^2.0",
        "worksome/request-factories": "^3.3"
    },
    "config": {
        "optimize-autoloader": true,
        "preferred-install": "dist",
        "sort-packages": true,
        "allow-plugins": {
            "composer/package-versions-deprecated": false,
            "dealerdirect/phpcodesniffer-composer-installer": false,
            "pestphp/pest-plugin": true
        }
    },
    "autoload": {
        "psr-4": {
            "App\\": "app/",
            "Database\\Factories\\": "database/factories/",
            "Database\\Seeders\\": "database/seeders/"
        },
        "files": [
            "bootstrap/helpers.php"
        ]
    },
    "autoload-dev": {
        "psr-4": {
            "Tests\\": "tests/"
        }
    },
    "minimum-stability": "dev",
    "prefer-stable": true,
    "scripts": {
        "post-autoload-dump": [
            "Illuminate\\Foundation\\ComposerScripts::postAutoloadDump",
            "@php artisan package:discover --ansi"
        ],
        "post-root-package-install": [
            "@php -r \"file_exists('.env') || copy('.env.example', '.env');\""
        ],
        "post-create-project-cmd": [
            "@php artisan key:generate --ansi"
        ],
        "post-update-cmd": [
            "@php artisan vendor:publish --tag=laravel-assets --ansi --force"
        ],
        "analyze": [
            "./vendor/bin/phpstan analyze --memory-limit=2G app"
        ],
        "type-coverage": [
            "./vendor/bin/pest --type-coverage"
        ]
    }
}<|MERGE_RESOLUTION|>--- conflicted
+++ resolved
@@ -17,14 +17,9 @@
         "laravel/tinker": "^2.9",
         "livewire/livewire": "^3.3",
         "lorisleiva/laravel-actions": "^2.8",
-<<<<<<< HEAD
         "rappasoft/laravel-livewire-tables": "dev-development",
-        "staudenmeir/laravel-merged-relations": "^1.9"
-=======
-        "rappasoft/laravel-livewire-tables": "^3.4",
         "staudenmeir/laravel-merged-relations": "^1.9",
         "wire-elements/modal": "^2.0"
->>>>>>> d47acc04
     },
     "require-dev": {
         "barryvdh/laravel-debugbar": "^3.10",
