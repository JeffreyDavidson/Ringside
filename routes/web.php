--- conflicted
+++ resolved
@@ -76,8 +76,6 @@
     Route::namespace('Venues')->group(function () {
         Route::resource('venues', 'VenuesController')->except('destroy');
     });
-<<<<<<< HEAD
-=======
 
     Route::namespace('Titles')->group(function () {
         Route::get('/titles/state/{state?}', 'TitlesController@index')->name('titles.index');
@@ -95,7 +93,6 @@
         Route::post('/events/{event}/archive', 'ArchivedEventsController@store')->name('events.archive');
         Route::patch('/events/{event}/restore', 'EventsController@restore')->name('events.restore');
     });
->>>>>>> dad57ceb
 });
 
 Auth::routes();
