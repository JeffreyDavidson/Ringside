<?php

namespace Database\Factories;

use App\Enums\TitleStatus;
use App\Models\Activation;
use App\Models\Retirement;
use App\Models\Title;
use Carbon\Carbon;
use Illuminate\Database\Eloquent\Factories\Factory;
use Illuminate\Support\Str;

class TitleFactory extends Factory
{
    /**
     * The name of the factory's corresponding model.
     *
     * @var string
     */
    protected $modelClass = Title::class;

    /**
     * Define the model's default state.
     *
     * @return array
     */
    public function definition()
    {
        return [
            'name' => Str::title($this->faker->unique()->words(2, true)).' Title',
            'status' => TitleStatus::unactivated(),
        ];
    }

    public function active()
    {
        $activationDate = Carbon::yesterday();

        return $this->state(fn (array $attributes) => ['status' => TitleStatus::active()])
        ->has(Activation::factory()->started($activationDate))
        ->afterCreating(function (Title $title) {
            $title->save();
        });
    }

    public function inactive()
    {
        $now = now();
        $start = $now->copy()->subDays(3);
        $end = $now->copy()->subDays(1);

        return $this->state(fn (array $attributes) => ['status' => TitleStatus::inactive()])
        ->has(Activation::factory()->started($start)->ended($end))
        ->afterCreating(function (Title $title) {
            $title->save();
        });
    }

    public function withFutureActivation()
    {
        return $this->state(fn (array $attributes) => ['status' => TitleStatus::future_activation()])
        ->has(Activation::factory()->started(Carbon::tomorrow()))
        ->afterCreating(function (Title $title) {
            $title->save();
        });
    }

    public function retired()
    {
        $now = now();
        $start = $now->copy()->subDays(3);
        $end = $now->copy()->subDays(1);

        return $this->state(fn (array $attributes) => ['status' => TitleStatus::retired()])
        ->has(Activation::factory()->started($start)->ended($end))
        ->has(Retirement::factory()->started($end))
        ->afterCreating(function (Title $title) {
            $title->save();
        });
    }

    public function unactivated()
    {
<<<<<<< HEAD
        return $this->state(function (array $attributes) {
            return ['status' => TitleStatus::unactivated()];
        })->afterCreating(function (Title $title) {
            $title->save();
=======
        return $this->state(fn (array $attributes) => ['status' => TitleStatus::unactivated()])->afterCreating(function (Title $title) {
            $title->updateStatus()->save();
>>>>>>> 94fdb2a7
        });
    }

    public function softDeleted($delete = true)
    {
<<<<<<< HEAD
        return $this->state(function (array $attributes) {
            return ['deleted_at' => now()];
        })->afterCreating(function (Title $title) {
            $title->save();
=======
        return $this->state(fn (array $attributes) => ['deleted_at' => now()])->afterCreating(function (Title $title) {
            $title->updateStatus()->save();
>>>>>>> 94fdb2a7
        });
    }
}<|MERGE_RESOLUTION|>--- conflicted
+++ resolved
@@ -81,29 +81,19 @@
 
     public function unactivated()
     {
-<<<<<<< HEAD
         return $this->state(function (array $attributes) {
             return ['status' => TitleStatus::unactivated()];
         })->afterCreating(function (Title $title) {
             $title->save();
-=======
-        return $this->state(fn (array $attributes) => ['status' => TitleStatus::unactivated()])->afterCreating(function (Title $title) {
-            $title->updateStatus()->save();
->>>>>>> 94fdb2a7
         });
     }
 
     public function softDeleted($delete = true)
     {
-<<<<<<< HEAD
         return $this->state(function (array $attributes) {
             return ['deleted_at' => now()];
         })->afterCreating(function (Title $title) {
             $title->save();
-=======
-        return $this->state(fn (array $attributes) => ['deleted_at' => now()])->afterCreating(function (Title $title) {
-            $title->updateStatus()->save();
->>>>>>> 94fdb2a7
         });
     }
 }