<?php

namespace Database\Factories;

use App\Enums\ManagerStatus;
use App\Models\Employment;
use App\Models\Injury;
use App\Models\Manager;
use App\Models\Retirement;
use App\Models\Suspension;
use Carbon\Carbon;
use Illuminate\Database\Eloquent\Factories\Factory;

class ManagerFactory extends Factory
{
    /**
     * The name of the factory's corresponding model.
     *
     * @var string
     */
    protected $modelClass = Manager::class;

    /**
     * Define the model's default state.
     *
     * @return array
     */
    public function definition(): array
    {
        return [
            'first_name' => $this->faker->firstName(),
            'last_name' => $this->faker->lastName(),
            'status' => ManagerStatus::unemployed(),
        ];
    }

<<<<<<< HEAD
=======
    public function employed()
    {
        return $this->state(fn (array $attributes) => ['status' => ManagerStatus::available()])
        ->has(Employment::factory()->started(Carbon::yesterday()))
        ->afterCreating(function (Manager $manager) {
            $manager->updateStatus()->save();
            $manager->load('employments');
        });
    }

>>>>>>> 94fdb2a7
    public function available()
    {
        return $this->state(fn (array $attributes) => ['status' => ManagerStatus::available()])
        ->has(Employment::factory()->started(Carbon::yesterday()))
        ->afterCreating(function (Manager $manager) {
            $manager->save();
        });
    }

    public function withFutureEmployment()
    {
        return $this->state(fn (array $attributes) => ['status' => ManagerStatus::future_employment()])
        ->has(Employment::factory()->started(Carbon::tomorrow()))
        ->afterCreating(function (Manager $manager) {
            $manager->save();
        });
    }

    public function unemployed()
    {
        return $this->state(fn (array $attributes) => ['status' => ManagerStatus::unemployed()])
        ->afterCreating(function (Manager $manager) {
            $manager->save();
        });
    }

    public function retired()
    {
        $start = now()->subMonths(1);
        $end = now()->subDays(3);

        return $this->state(fn (array $attributes) => ['status' => ManagerStatus::retired()])
        ->has(Employment::factory()->started($start)->ended($end))
        ->has(Retirement::factory()->started($end))
        ->afterCreating(function (Manager $manager) {
            $manager->save();
        });
    }

    public function released()
    {
        $start = now()->subMonths(1);
        $end = now()->subDays(3);

        return $this->state(fn (array $attributes) => ['status' => ManagerStatus::released()])
        ->has(Employment::factory()->started($start)->ended($end))
        ->afterCreating(function (Manager $manager) {
            $manager->save();
        });
    }

    public function suspended()
    {
        $now = now();
        $start = $now->copy()->subDays(2);
        $end = $now->copy()->subDays(1);

        return $this->state(fn (array $attributes) => ['status' => ManagerStatus::suspended()])
        ->has(Employment::factory()->started($start))
        ->has(Suspension::factory()->started($end))
        ->afterCreating(function (Manager $manager) {
            $manager->save();
        });
    }

    public function injured()
    {
        $now = now();
        $start = $now->copy()->subDays(2);

        return $this->state(fn (array $attributes) => ['status' => ManagerStatus::injured()])
        ->has(Employment::factory()->started($start))
        ->has(Injury::factory()->started($now))
        ->afterCreating(function (Manager $manager) {
            $manager->save();
        });
    }

    public function softDeleted()
    {
<<<<<<< HEAD
        return $this->state(function (array $attributes) {
            return ['deleted_at' => now()];
=======
        return $this->state(fn (array $attributes) => ['deleted_at' => now()])
        ->afterCreating(function (Manager $manager) {
            $manager->updateStatus()->save();
>>>>>>> 94fdb2a7
        });
    }
}<|MERGE_RESOLUTION|>--- conflicted
+++ resolved
@@ -34,19 +34,6 @@
         ];
     }
 
-<<<<<<< HEAD
-=======
-    public function employed()
-    {
-        return $this->state(fn (array $attributes) => ['status' => ManagerStatus::available()])
-        ->has(Employment::factory()->started(Carbon::yesterday()))
-        ->afterCreating(function (Manager $manager) {
-            $manager->updateStatus()->save();
-            $manager->load('employments');
-        });
-    }
-
->>>>>>> 94fdb2a7
     public function available()
     {
         return $this->state(fn (array $attributes) => ['status' => ManagerStatus::available()])
@@ -127,14 +114,9 @@
 
     public function softDeleted()
     {
-<<<<<<< HEAD
-        return $this->state(function (array $attributes) {
-            return ['deleted_at' => now()];
-=======
         return $this->state(fn (array $attributes) => ['deleted_at' => now()])
         ->afterCreating(function (Manager $manager) {
             $manager->updateStatus()->save();
->>>>>>> 94fdb2a7
         });
     }
 }