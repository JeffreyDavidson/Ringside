--- conflicted
+++ resolved
@@ -38,19 +38,6 @@
         ];
     }
 
-<<<<<<< HEAD
-=======
-    public function employed()
-    {
-        return $this->state(fn (array $attributes) => ['status' => WrestlerStatus::bookable()])
-        ->has(Employment::factory()->started(Carbon::yesterday()))
-        ->afterCreating(function (Wrestler $wrestler) {
-            $wrestler->updateStatus()->save();
-            $wrestler->load('employments');
-        });
-    }
-
->>>>>>> 94fdb2a7
     public function bookable()
     {
         return $this->state(fn (array $attributes) => ['status' => WrestlerStatus::bookable()])
